/*
 * linux/fs/nfs/write.c
 *
 * Write file data over NFS.
 *
 * Copyright (C) 1996, 1997, Olaf Kirch <okir@monad.swb.de>
 */

#include <linux/types.h>
#include <linux/slab.h>
#include <linux/mm.h>
#include <linux/pagemap.h>
#include <linux/file.h>
#include <linux/writeback.h>
#include <linux/swap.h>

#include <linux/sunrpc/clnt.h>
#include <linux/nfs_fs.h>
#include <linux/nfs_mount.h>
#include <linux/nfs_page.h>
#include <linux/backing-dev.h>

#include <asm/uaccess.h>

#include "delegation.h"
#include "internal.h"
#include "iostat.h"

#define NFSDBG_FACILITY		NFSDBG_PAGECACHE

#define MIN_POOL_WRITE		(32)
#define MIN_POOL_COMMIT		(4)

/*
 * Local function declarations
 */
static struct nfs_page * nfs_update_request(struct nfs_open_context*,
					    struct page *,
					    unsigned int, unsigned int);
static void nfs_pageio_init_write(struct nfs_pageio_descriptor *desc,
				  struct inode *inode, int ioflags);
static const struct rpc_call_ops nfs_write_partial_ops;
static const struct rpc_call_ops nfs_write_full_ops;
static const struct rpc_call_ops nfs_commit_ops;

static struct kmem_cache *nfs_wdata_cachep;
static mempool_t *nfs_wdata_mempool;
static mempool_t *nfs_commit_mempool;

struct nfs_write_data *nfs_commit_alloc(void)
{
	struct nfs_write_data *p = mempool_alloc(nfs_commit_mempool, GFP_NOFS);

	if (p) {
		memset(p, 0, sizeof(*p));
		INIT_LIST_HEAD(&p->pages);
	}
	return p;
}

static void nfs_commit_rcu_free(struct rcu_head *head)
{
	struct nfs_write_data *p = container_of(head, struct nfs_write_data, task.u.tk_rcu);
	if (p && (p->pagevec != &p->page_array[0]))
		kfree(p->pagevec);
	mempool_free(p, nfs_commit_mempool);
}

void nfs_commit_free(struct nfs_write_data *wdata)
{
	call_rcu_bh(&wdata->task.u.tk_rcu, nfs_commit_rcu_free);
}

struct nfs_write_data *nfs_writedata_alloc(unsigned int pagecount)
{
	struct nfs_write_data *p = mempool_alloc(nfs_wdata_mempool, GFP_NOFS);

	if (p) {
		memset(p, 0, sizeof(*p));
		INIT_LIST_HEAD(&p->pages);
		p->npages = pagecount;
		if (pagecount <= ARRAY_SIZE(p->page_array))
			p->pagevec = p->page_array;
		else {
			p->pagevec = kcalloc(pagecount, sizeof(struct page *), GFP_NOFS);
			if (!p->pagevec) {
				mempool_free(p, nfs_wdata_mempool);
				p = NULL;
			}
		}
	}
	return p;
}

static void nfs_writedata_rcu_free(struct rcu_head *head)
{
	struct nfs_write_data *p = container_of(head, struct nfs_write_data, task.u.tk_rcu);
	if (p && (p->pagevec != &p->page_array[0]))
		kfree(p->pagevec);
	mempool_free(p, nfs_wdata_mempool);
}

static void nfs_writedata_free(struct nfs_write_data *wdata)
{
	call_rcu_bh(&wdata->task.u.tk_rcu, nfs_writedata_rcu_free);
}

void nfs_writedata_release(void *wdata)
{
	nfs_writedata_free(wdata);
}

static void nfs_context_set_write_error(struct nfs_open_context *ctx, int error)
{
	ctx->error = error;
	smp_wmb();
	set_bit(NFS_CONTEXT_ERROR_WRITE, &ctx->flags);
}

static struct nfs_page *nfs_page_find_request_locked(struct page *page)
{
	struct nfs_page *req = NULL;

	if (PagePrivate(page)) {
		req = (struct nfs_page *)page_private(page);
		if (req != NULL)
			kref_get(&req->wb_kref);
	}
	return req;
}

static struct nfs_page *nfs_page_find_request(struct page *page)
{
	struct inode *inode = page->mapping->host;
	struct nfs_page *req = NULL;

	spin_lock(&inode->i_lock);
	req = nfs_page_find_request_locked(page);
	spin_unlock(&inode->i_lock);
	return req;
}

/* Adjust the file length if we're writing beyond the end */
static void nfs_grow_file(struct page *page, unsigned int offset, unsigned int count)
{
	struct inode *inode = page->mapping->host;
	loff_t end, i_size = i_size_read(inode);
	pgoff_t end_index = (i_size - 1) >> PAGE_CACHE_SHIFT;

	if (i_size > 0 && page->index < end_index)
		return;
	end = ((loff_t)page->index << PAGE_CACHE_SHIFT) + ((loff_t)offset+count);
	if (i_size >= end)
		return;
	nfs_inc_stats(inode, NFSIOS_EXTENDWRITE);
	i_size_write(inode, end);
}

/* A writeback failed: mark the page as bad, and invalidate the page cache */
static void nfs_set_pageerror(struct page *page)
{
	SetPageError(page);
	nfs_zap_mapping(page->mapping->host, page->mapping);
}

/* We can set the PG_uptodate flag if we see that a write request
 * covers the full page.
 */
static void nfs_mark_uptodate(struct page *page, unsigned int base, unsigned int count)
{
	if (PageUptodate(page))
		return;
	if (base != 0)
		return;
	if (count != nfs_page_length(page))
		return;
	SetPageUptodate(page);
}

static int nfs_writepage_setup(struct nfs_open_context *ctx, struct page *page,
		unsigned int offset, unsigned int count)
{
	struct nfs_page	*req;
	int ret;

	for (;;) {
		req = nfs_update_request(ctx, page, offset, count);
		if (!IS_ERR(req))
			break;
		ret = PTR_ERR(req);
		if (ret != -EBUSY)
			return ret;
		ret = nfs_wb_page(page->mapping->host, page);
		if (ret != 0)
			return ret;
	}
	/* Update file length */
	nfs_grow_file(page, offset, count);
	nfs_clear_page_tag_locked(req);
	return 0;
}

static int wb_priority(struct writeback_control *wbc)
{
	if (wbc->for_reclaim)
		return FLUSH_HIGHPRI | FLUSH_STABLE;
	if (wbc->for_kupdate)
		return FLUSH_LOWPRI;
	return 0;
}

/*
 * NFS congestion control
 */

int nfs_congestion_kb;

#define NFS_CONGESTION_ON_THRESH 	(nfs_congestion_kb >> (PAGE_SHIFT-10))
#define NFS_CONGESTION_OFF_THRESH	\
	(NFS_CONGESTION_ON_THRESH - (NFS_CONGESTION_ON_THRESH >> 2))

static int nfs_set_page_writeback(struct page *page)
{
	int ret = test_set_page_writeback(page);

	if (!ret) {
		struct inode *inode = page->mapping->host;
		struct nfs_server *nfss = NFS_SERVER(inode);

		if (atomic_long_inc_return(&nfss->writeback) >
				NFS_CONGESTION_ON_THRESH)
			set_bdi_congested(&nfss->backing_dev_info, WRITE);
	}
	return ret;
}

static void nfs_end_page_writeback(struct page *page)
{
	struct inode *inode = page->mapping->host;
	struct nfs_server *nfss = NFS_SERVER(inode);

	end_page_writeback(page);
	if (atomic_long_dec_return(&nfss->writeback) < NFS_CONGESTION_OFF_THRESH)
		clear_bdi_congested(&nfss->backing_dev_info, WRITE);
}

/*
 * Find an associated nfs write request, and prepare to flush it out
 * May return an error if the user signalled nfs_wait_on_request().
 */
static int nfs_page_async_flush(struct nfs_pageio_descriptor *pgio,
				struct page *page)
{
	struct inode *inode = page->mapping->host;
	struct nfs_page *req;
	int ret;

	spin_lock(&inode->i_lock);
	for(;;) {
		req = nfs_page_find_request_locked(page);
		if (req == NULL) {
			spin_unlock(&inode->i_lock);
			return 0;
		}
		if (nfs_set_page_tag_locked(req))
			break;
		/* Note: If we hold the page lock, as is the case in nfs_writepage,
		 *	 then the call to nfs_set_page_tag_locked() will always
		 *	 succeed provided that someone hasn't already marked the
		 *	 request as dirty (in which case we don't care).
		 */
		spin_unlock(&inode->i_lock);
		ret = nfs_wait_on_request(req);
		nfs_release_request(req);
		if (ret != 0)
			return ret;
		spin_lock(&inode->i_lock);
	}
	if (test_bit(PG_NEED_COMMIT, &req->wb_flags)) {
		/* This request is marked for commit */
		spin_unlock(&inode->i_lock);
		nfs_clear_page_tag_locked(req);
		nfs_pageio_complete(pgio);
		return 0;
	}
	if (nfs_set_page_writeback(page) != 0) {
		spin_unlock(&inode->i_lock);
		BUG();
	}
	spin_unlock(&inode->i_lock);
	nfs_pageio_add_request(pgio, req);
	return 0;
}

static int nfs_do_writepage(struct page *page, struct writeback_control *wbc, struct nfs_pageio_descriptor *pgio)
{
	struct inode *inode = page->mapping->host;

	nfs_inc_stats(inode, NFSIOS_VFSWRITEPAGE);
	nfs_add_stats(inode, NFSIOS_WRITEPAGES, 1);

	nfs_pageio_cond_complete(pgio, page->index);
	return nfs_page_async_flush(pgio, page);
}

/*
 * Write an mmapped page to the server.
 */
static int nfs_writepage_locked(struct page *page, struct writeback_control *wbc)
{
	struct nfs_pageio_descriptor pgio;
	int err;

	nfs_pageio_init_write(&pgio, page->mapping->host, wb_priority(wbc));
	err = nfs_do_writepage(page, wbc, &pgio);
	nfs_pageio_complete(&pgio);
	if (err < 0)
		return err;
	if (pgio.pg_error < 0)
		return pgio.pg_error;
	return 0;
}

int nfs_writepage(struct page *page, struct writeback_control *wbc)
{
	int ret;

	ret = nfs_writepage_locked(page, wbc);
	unlock_page(page);
	return ret;
}

static int nfs_writepages_callback(struct page *page, struct writeback_control *wbc, void *data)
{
	int ret;

	ret = nfs_do_writepage(page, wbc, data);
	unlock_page(page);
	return ret;
}

int nfs_writepages(struct address_space *mapping, struct writeback_control *wbc)
{
	struct inode *inode = mapping->host;
	struct nfs_pageio_descriptor pgio;
	int err;

	nfs_inc_stats(inode, NFSIOS_VFSWRITEPAGES);

	nfs_pageio_init_write(&pgio, inode, wb_priority(wbc));
	err = write_cache_pages(mapping, wbc, nfs_writepages_callback, &pgio);
	nfs_pageio_complete(&pgio);
	if (err < 0)
		return err;
	if (pgio.pg_error < 0)
		return pgio.pg_error;
	return 0;
}

/*
 * Insert a write request into an inode
 */
static int nfs_inode_add_request(struct inode *inode, struct nfs_page *req)
{
	struct nfs_inode *nfsi = NFS_I(inode);
	int error;

	error = radix_tree_insert(&nfsi->nfs_page_tree, req->wb_index, req);
	BUG_ON(error == -EEXIST);
	if (error)
		return error;
	if (!nfsi->npages) {
		igrab(inode);
		if (nfs_have_delegation(inode, FMODE_WRITE))
			nfsi->change_attr++;
	}
	SetPagePrivate(req->wb_page);
	set_page_private(req->wb_page, (unsigned long)req);
	nfsi->npages++;
	kref_get(&req->wb_kref);
	radix_tree_tag_set(&nfsi->nfs_page_tree, req->wb_index, NFS_PAGE_TAG_LOCKED);
	return 0;
}

/*
 * Remove a write request from an inode
 */
static void nfs_inode_remove_request(struct nfs_page *req)
{
	struct inode *inode = req->wb_context->path.dentry->d_inode;
	struct nfs_inode *nfsi = NFS_I(inode);

	BUG_ON (!NFS_WBACK_BUSY(req));

	spin_lock(&inode->i_lock);
	set_page_private(req->wb_page, 0);
	ClearPagePrivate(req->wb_page);
	radix_tree_delete(&nfsi->nfs_page_tree, req->wb_index);
	nfsi->npages--;
	if (!nfsi->npages) {
		spin_unlock(&inode->i_lock);
		iput(inode);
	} else
		spin_unlock(&inode->i_lock);
	nfs_clear_request(req);
	nfs_release_request(req);
}

static void
nfs_redirty_request(struct nfs_page *req)
{
	__set_page_dirty_nobuffers(req->wb_page);
}

/*
 * Check if a request is dirty
 */
static inline int
nfs_dirty_request(struct nfs_page *req)
{
	struct page *page = req->wb_page;

	if (page == NULL || test_bit(PG_NEED_COMMIT, &req->wb_flags))
		return 0;
	return !PageWriteback(req->wb_page);
}

#if defined(CONFIG_NFS_V3) || defined(CONFIG_NFS_V4)
/*
 * Add a request to the inode's commit list.
 */
static void
nfs_mark_request_commit(struct nfs_page *req)
{
	struct inode *inode = req->wb_context->path.dentry->d_inode;
	struct nfs_inode *nfsi = NFS_I(inode);

	spin_lock(&inode->i_lock);
	nfsi->ncommit++;
	set_bit(PG_NEED_COMMIT, &(req)->wb_flags);
	radix_tree_tag_set(&nfsi->nfs_page_tree,
			req->wb_index,
			NFS_PAGE_TAG_COMMIT);
	spin_unlock(&inode->i_lock);
	inc_zone_page_state(req->wb_page, NR_UNSTABLE_NFS);
	inc_bdi_stat(req->wb_page->mapping->backing_dev_info, BDI_RECLAIMABLE);
	__mark_inode_dirty(inode, I_DIRTY_DATASYNC);
}

static inline
int nfs_write_need_commit(struct nfs_write_data *data)
{
	return data->verf.committed != NFS_FILE_SYNC;
}

static inline
int nfs_reschedule_unstable_write(struct nfs_page *req)
{
	if (test_bit(PG_NEED_COMMIT, &req->wb_flags)) {
		nfs_mark_request_commit(req);
		return 1;
	}
	if (test_and_clear_bit(PG_NEED_RESCHED, &req->wb_flags)) {
		nfs_redirty_request(req);
		return 1;
	}
	return 0;
}
#else
static inline void
nfs_mark_request_commit(struct nfs_page *req)
{
}

static inline
int nfs_write_need_commit(struct nfs_write_data *data)
{
	return 0;
}

static inline
int nfs_reschedule_unstable_write(struct nfs_page *req)
{
	return 0;
}
#endif

/*
 * Wait for a request to complete.
 *
 * Interruptible by fatal signals only.
 */
static int nfs_wait_on_requests_locked(struct inode *inode, pgoff_t idx_start, unsigned int npages)
{
	struct nfs_inode *nfsi = NFS_I(inode);
	struct nfs_page *req;
	pgoff_t idx_end, next;
	unsigned int		res = 0;
	int			error;

	if (npages == 0)
		idx_end = ~0;
	else
		idx_end = idx_start + npages - 1;

	next = idx_start;
	while (radix_tree_gang_lookup_tag(&nfsi->nfs_page_tree, (void **)&req, next, 1, NFS_PAGE_TAG_LOCKED)) {
		if (req->wb_index > idx_end)
			break;

		next = req->wb_index + 1;
		BUG_ON(!NFS_WBACK_BUSY(req));

		kref_get(&req->wb_kref);
		spin_unlock(&inode->i_lock);
		error = nfs_wait_on_request(req);
		nfs_release_request(req);
		spin_lock(&inode->i_lock);
		if (error < 0)
			return error;
		res++;
	}
	return res;
}

static void nfs_cancel_commit_list(struct list_head *head)
{
	struct nfs_page *req;

	while(!list_empty(head)) {
		req = nfs_list_entry(head->next);
		dec_zone_page_state(req->wb_page, NR_UNSTABLE_NFS);
		dec_bdi_stat(req->wb_page->mapping->backing_dev_info,
				BDI_RECLAIMABLE);
		nfs_list_remove_request(req);
		clear_bit(PG_NEED_COMMIT, &(req)->wb_flags);
		nfs_inode_remove_request(req);
		nfs_unlock_request(req);
	}
}

#if defined(CONFIG_NFS_V3) || defined(CONFIG_NFS_V4)
/*
 * nfs_scan_commit - Scan an inode for commit requests
 * @inode: NFS inode to scan
 * @dst: destination list
 * @idx_start: lower bound of page->index to scan.
 * @npages: idx_start + npages sets the upper bound to scan.
 *
 * Moves requests from the inode's 'commit' request list.
 * The requests are *not* checked to ensure that they form a contiguous set.
 */
static int
nfs_scan_commit(struct inode *inode, struct list_head *dst, pgoff_t idx_start, unsigned int npages)
{
	struct nfs_inode *nfsi = NFS_I(inode);
	int res = 0;

	if (nfsi->ncommit != 0) {
		res = nfs_scan_list(nfsi, dst, idx_start, npages,
				NFS_PAGE_TAG_COMMIT);
		nfsi->ncommit -= res;
	}
	return res;
}
#else
static inline int nfs_scan_commit(struct inode *inode, struct list_head *dst, pgoff_t idx_start, unsigned int npages)
{
	return 0;
}
#endif

/*
 * Try to update any existing write request, or create one if there is none.
 * In order to match, the request's credentials must match those of
 * the calling process.
 *
 * Note: Should always be called with the Page Lock held!
 */
static struct nfs_page * nfs_update_request(struct nfs_open_context* ctx,
		struct page *page, unsigned int offset, unsigned int bytes)
{
	struct address_space *mapping = page->mapping;
	struct inode *inode = mapping->host;
	struct nfs_page		*req, *new = NULL;
	pgoff_t		rqend, end;

	end = offset + bytes;

	for (;;) {
		/* Loop over all inode entries and see if we find
		 * A request for the page we wish to update
		 */
		spin_lock(&inode->i_lock);
		req = nfs_page_find_request_locked(page);
		if (req) {
			if (!nfs_set_page_tag_locked(req)) {
				int error;

				spin_unlock(&inode->i_lock);
				error = nfs_wait_on_request(req);
				nfs_release_request(req);
				if (error < 0) {
					if (new)
						nfs_release_request(new);
					return ERR_PTR(error);
				}
				continue;
			}
			spin_unlock(&inode->i_lock);
			if (new)
				nfs_release_request(new);
			break;
		}

		if (new) {
			int error;
			nfs_lock_request_dontget(new);
			error = nfs_inode_add_request(inode, new);
			if (error) {
				spin_unlock(&inode->i_lock);
				nfs_unlock_request(new);
				return ERR_PTR(error);
			}
			spin_unlock(&inode->i_lock);
			req = new;
			goto zero_page;
		}
		spin_unlock(&inode->i_lock);

		new = nfs_create_request(ctx, inode, page, offset, bytes);
		if (IS_ERR(new))
			return new;
	}

	/* We have a request for our page.
	 * If the creds don't match, or the
	 * page addresses don't match,
	 * tell the caller to wait on the conflicting
	 * request.
	 */
	rqend = req->wb_offset + req->wb_bytes;
	if (req->wb_context != ctx
	    || req->wb_page != page
	    || !nfs_dirty_request(req)
	    || offset > rqend || end < req->wb_offset) {
		nfs_clear_page_tag_locked(req);
		return ERR_PTR(-EBUSY);
	}

	/* Okay, the request matches. Update the region */
	if (offset < req->wb_offset) {
		req->wb_offset = offset;
		req->wb_pgbase = offset;
		req->wb_bytes = max(end, rqend) - req->wb_offset;
		goto zero_page;
	}

	if (end > rqend)
		req->wb_bytes = end - req->wb_offset;

	return req;
zero_page:
	/* If this page might potentially be marked as up to date,
	 * then we need to zero any uninitalised data. */
	if (req->wb_pgbase == 0 && req->wb_bytes != PAGE_CACHE_SIZE
			&& !PageUptodate(req->wb_page))
		zero_user_page(req->wb_page, req->wb_bytes,
				PAGE_CACHE_SIZE - req->wb_bytes,
				KM_USER0);
	return req;
}

int nfs_flush_incompatible(struct file *file, struct page *page)
{
	struct nfs_open_context *ctx = nfs_file_open_context(file);
	struct nfs_page	*req;
	int do_flush, status;
	/*
	 * Look for a request corresponding to this page. If there
	 * is one, and it belongs to another file, we flush it out
	 * before we try to copy anything into the page. Do this
	 * due to the lack of an ACCESS-type call in NFSv2.
	 * Also do the same if we find a request from an existing
	 * dropped page.
	 */
	do {
		req = nfs_page_find_request(page);
		if (req == NULL)
			return 0;
		do_flush = req->wb_page != page || req->wb_context != ctx
			|| !nfs_dirty_request(req);
		nfs_release_request(req);
		if (!do_flush)
			return 0;
		status = nfs_wb_page(page->mapping->host, page);
	} while (status == 0);
	return status;
}

/*
 * Update and possibly write a cached page of an NFS file.
 *
 * XXX: Keep an eye on generic_file_read to make sure it doesn't do bad
 * things with a page scheduled for an RPC call (e.g. invalidate it).
 */
int nfs_updatepage(struct file *file, struct page *page,
		unsigned int offset, unsigned int count)
{
	struct nfs_open_context *ctx = nfs_file_open_context(file);
	struct inode	*inode = page->mapping->host;
	int		status = 0;

	nfs_inc_stats(inode, NFSIOS_VFSUPDATEPAGE);

	dprintk("NFS:      nfs_updatepage(%s/%s %d@%Ld)\n",
		file->f_path.dentry->d_parent->d_name.name,
		file->f_path.dentry->d_name.name, count,
		(long long)(page_offset(page) +offset));

	/* If we're not using byte range locks, and we know the page
	 * is entirely in cache, it may be more efficient to avoid
	 * fragmenting write requests.
	 */
	if (PageUptodate(page) && inode->i_flock == NULL && !(file->f_mode & O_SYNC)) {
		count = max(count + offset, nfs_page_length(page));
		offset = 0;
	}

	status = nfs_writepage_setup(ctx, page, offset, count);
	__set_page_dirty_nobuffers(page);

        dprintk("NFS:      nfs_updatepage returns %d (isize %Ld)\n",
			status, (long long)i_size_read(inode));
	if (status < 0)
		nfs_set_pageerror(page);
	return status;
}

static void nfs_writepage_release(struct nfs_page *req)
{

	if (PageError(req->wb_page)) {
		nfs_end_page_writeback(req->wb_page);
		nfs_inode_remove_request(req);
	} else if (!nfs_reschedule_unstable_write(req)) {
		/* Set the PG_uptodate flag */
		nfs_mark_uptodate(req->wb_page, req->wb_pgbase, req->wb_bytes);
		nfs_end_page_writeback(req->wb_page);
		nfs_inode_remove_request(req);
	} else
		nfs_end_page_writeback(req->wb_page);
	nfs_clear_page_tag_locked(req);
}

static int flush_task_priority(int how)
{
	switch (how & (FLUSH_HIGHPRI|FLUSH_LOWPRI)) {
		case FLUSH_HIGHPRI:
			return RPC_PRIORITY_HIGH;
		case FLUSH_LOWPRI:
			return RPC_PRIORITY_LOW;
	}
	return RPC_PRIORITY_NORMAL;
}

/*
 * Set up the argument/result storage required for the RPC call.
 */
static void nfs_write_rpcsetup(struct nfs_page *req,
		struct nfs_write_data *data,
		const struct rpc_call_ops *call_ops,
		unsigned int count, unsigned int offset,
		int how)
{
	struct inode *inode = req->wb_context->path.dentry->d_inode;
	int flags = (how & FLUSH_SYNC) ? 0 : RPC_TASK_ASYNC;
	int priority = flush_task_priority(how);
	struct rpc_task *task;
	struct rpc_message msg = {
		.rpc_argp = &data->args,
		.rpc_resp = &data->res,
		.rpc_cred = req->wb_context->cred,
	};
	struct rpc_task_setup task_setup_data = {
		.rpc_client = NFS_CLIENT(inode),
		.task = &data->task,
		.rpc_message = &msg,
		.callback_ops = call_ops,
		.callback_data = data,
		.flags = flags,
		.priority = priority,
	};

	/* Set up the RPC argument and reply structs
	 * NB: take care not to mess about with data->commit et al. */

	data->req = req;
	data->inode = inode = req->wb_context->path.dentry->d_inode;
	data->cred = msg.rpc_cred;

	data->args.fh     = NFS_FH(inode);
	data->args.offset = req_offset(req) + offset;
	data->args.pgbase = req->wb_pgbase + offset;
	data->args.pages  = data->pagevec;
	data->args.count  = count;
	data->args.context = req->wb_context;
	data->args.stable  = NFS_UNSTABLE;
	if (how & FLUSH_STABLE) {
		data->args.stable = NFS_DATA_SYNC;
		if (!NFS_I(inode)->ncommit)
			data->args.stable = NFS_FILE_SYNC;
	}

	data->res.fattr   = &data->fattr;
	data->res.count   = count;
	data->res.verf    = &data->verf;
	nfs_fattr_init(&data->fattr);

	/* Set up the initial task struct.  */
	NFS_PROTO(inode)->write_setup(data, &msg);

	dprintk("NFS: %5u initiated write call "
		"(req %s/%Ld, %u bytes @ offset %Lu)\n",
		data->task.tk_pid,
		inode->i_sb->s_id,
		(long long)NFS_FILEID(inode),
		count,
		(unsigned long long)data->args.offset);
<<<<<<< HEAD

	task = rpc_run_task(&task_setup_data);
	if (!IS_ERR(task))
		rpc_put_task(task);
=======
}

static void nfs_execute_write(struct nfs_write_data *data)
{
	rpc_execute(&data->task);
>>>>>>> 2dfe485a
}

/*
 * Generate multiple small requests to write out a single
 * contiguous dirty area on one page.
 */
static int nfs_flush_multi(struct inode *inode, struct list_head *head, unsigned int npages, size_t count, int how)
{
	struct nfs_page *req = nfs_list_entry(head->next);
	struct page *page = req->wb_page;
	struct nfs_write_data *data;
	size_t wsize = NFS_SERVER(inode)->wsize, nbytes;
	unsigned int offset;
	int requests = 0;
	LIST_HEAD(list);

	nfs_list_remove_request(req);

	nbytes = count;
	do {
		size_t len = min(nbytes, wsize);

		data = nfs_writedata_alloc(1);
		if (!data)
			goto out_bad;
		list_add(&data->pages, &list);
		requests++;
		nbytes -= len;
	} while (nbytes != 0);
	atomic_set(&req->wb_complete, requests);

	ClearPageError(page);
	offset = 0;
	nbytes = count;
	do {
		data = list_entry(list.next, struct nfs_write_data, pages);
		list_del_init(&data->pages);

		data->pagevec[0] = page;

		if (nbytes < wsize)
			wsize = nbytes;
		nfs_write_rpcsetup(req, data, &nfs_write_partial_ops,
				   wsize, offset, how);
		offset += wsize;
		nbytes -= wsize;
	} while (nbytes != 0);

	return 0;

out_bad:
	while (!list_empty(&list)) {
		data = list_entry(list.next, struct nfs_write_data, pages);
		list_del(&data->pages);
		nfs_writedata_release(data);
	}
	nfs_redirty_request(req);
	nfs_end_page_writeback(req->wb_page);
	nfs_clear_page_tag_locked(req);
	return -ENOMEM;
}

/*
 * Create an RPC task for the given write request and kick it.
 * The page must have been locked by the caller.
 *
 * It may happen that the page we're passed is not marked dirty.
 * This is the case if nfs_updatepage detects a conflicting request
 * that has been written but not committed.
 */
static int nfs_flush_one(struct inode *inode, struct list_head *head, unsigned int npages, size_t count, int how)
{
	struct nfs_page		*req;
	struct page		**pages;
	struct nfs_write_data	*data;

	data = nfs_writedata_alloc(npages);
	if (!data)
		goto out_bad;

	pages = data->pagevec;
	while (!list_empty(head)) {
		req = nfs_list_entry(head->next);
		nfs_list_remove_request(req);
		nfs_list_add_request(req, &data->pages);
		ClearPageError(req->wb_page);
		*pages++ = req->wb_page;
	}
	req = nfs_list_entry(data->pages.next);

	/* Set up the argument struct */
	nfs_write_rpcsetup(req, data, &nfs_write_full_ops, count, 0, how);

	return 0;
 out_bad:
	while (!list_empty(head)) {
		req = nfs_list_entry(head->next);
		nfs_list_remove_request(req);
		nfs_redirty_request(req);
		nfs_end_page_writeback(req->wb_page);
		nfs_clear_page_tag_locked(req);
	}
	return -ENOMEM;
}

static void nfs_pageio_init_write(struct nfs_pageio_descriptor *pgio,
				  struct inode *inode, int ioflags)
{
	size_t wsize = NFS_SERVER(inode)->wsize;

	if (wsize < PAGE_CACHE_SIZE)
		nfs_pageio_init(pgio, inode, nfs_flush_multi, wsize, ioflags);
	else
		nfs_pageio_init(pgio, inode, nfs_flush_one, wsize, ioflags);
}

/*
 * Handle a write reply that flushed part of a page.
 */
static void nfs_writeback_done_partial(struct rpc_task *task, void *calldata)
{
	struct nfs_write_data	*data = calldata;
	struct nfs_page		*req = data->req;
	struct page		*page = req->wb_page;

	dprintk("NFS: write (%s/%Ld %d@%Ld)",
		req->wb_context->path.dentry->d_inode->i_sb->s_id,
		(long long)NFS_FILEID(req->wb_context->path.dentry->d_inode),
		req->wb_bytes,
		(long long)req_offset(req));

	if (nfs_writeback_done(task, data) != 0)
		return;

	if (task->tk_status < 0) {
		nfs_set_pageerror(page);
		nfs_context_set_write_error(req->wb_context, task->tk_status);
		dprintk(", error = %d\n", task->tk_status);
		goto out;
	}

	if (nfs_write_need_commit(data)) {
		struct inode *inode = page->mapping->host;

		spin_lock(&inode->i_lock);
		if (test_bit(PG_NEED_RESCHED, &req->wb_flags)) {
			/* Do nothing we need to resend the writes */
		} else if (!test_and_set_bit(PG_NEED_COMMIT, &req->wb_flags)) {
			memcpy(&req->wb_verf, &data->verf, sizeof(req->wb_verf));
			dprintk(" defer commit\n");
		} else if (memcmp(&req->wb_verf, &data->verf, sizeof(req->wb_verf))) {
			set_bit(PG_NEED_RESCHED, &req->wb_flags);
			clear_bit(PG_NEED_COMMIT, &req->wb_flags);
			dprintk(" server reboot detected\n");
		}
		spin_unlock(&inode->i_lock);
	} else
		dprintk(" OK\n");

out:
	if (atomic_dec_and_test(&req->wb_complete))
		nfs_writepage_release(req);
}

static const struct rpc_call_ops nfs_write_partial_ops = {
	.rpc_call_done = nfs_writeback_done_partial,
	.rpc_release = nfs_writedata_release,
};

/*
 * Handle a write reply that flushes a whole page.
 *
 * FIXME: There is an inherent race with invalidate_inode_pages and
 *	  writebacks since the page->count is kept > 1 for as long
 *	  as the page has a write request pending.
 */
static void nfs_writeback_done_full(struct rpc_task *task, void *calldata)
{
	struct nfs_write_data	*data = calldata;
	struct nfs_page		*req;
	struct page		*page;

	if (nfs_writeback_done(task, data) != 0)
		return;

	/* Update attributes as result of writeback. */
	while (!list_empty(&data->pages)) {
		req = nfs_list_entry(data->pages.next);
		nfs_list_remove_request(req);
		page = req->wb_page;

		dprintk("NFS: write (%s/%Ld %d@%Ld)",
			req->wb_context->path.dentry->d_inode->i_sb->s_id,
			(long long)NFS_FILEID(req->wb_context->path.dentry->d_inode),
			req->wb_bytes,
			(long long)req_offset(req));

		if (task->tk_status < 0) {
			nfs_set_pageerror(page);
			nfs_context_set_write_error(req->wb_context, task->tk_status);
			dprintk(", error = %d\n", task->tk_status);
			goto remove_request;
		}

		if (nfs_write_need_commit(data)) {
			memcpy(&req->wb_verf, &data->verf, sizeof(req->wb_verf));
			nfs_mark_request_commit(req);
			nfs_end_page_writeback(page);
			dprintk(" marked for commit\n");
			goto next;
		}
		/* Set the PG_uptodate flag? */
		nfs_mark_uptodate(page, req->wb_pgbase, req->wb_bytes);
		dprintk(" OK\n");
remove_request:
		nfs_end_page_writeback(page);
		nfs_inode_remove_request(req);
	next:
		nfs_clear_page_tag_locked(req);
	}
}

static const struct rpc_call_ops nfs_write_full_ops = {
	.rpc_call_done = nfs_writeback_done_full,
	.rpc_release = nfs_writedata_release,
};


/*
 * This function is called when the WRITE call is complete.
 */
int nfs_writeback_done(struct rpc_task *task, struct nfs_write_data *data)
{
	struct nfs_writeargs	*argp = &data->args;
	struct nfs_writeres	*resp = &data->res;
	int status;

	dprintk("NFS: %5u nfs_writeback_done (status %d)\n",
		task->tk_pid, task->tk_status);

	/*
	 * ->write_done will attempt to use post-op attributes to detect
	 * conflicting writes by other clients.  A strict interpretation
	 * of close-to-open would allow us to continue caching even if
	 * another writer had changed the file, but some applications
	 * depend on tighter cache coherency when writing.
	 */
	status = NFS_PROTO(data->inode)->write_done(task, data);
	if (status != 0)
		return status;
	nfs_add_stats(data->inode, NFSIOS_SERVERWRITTENBYTES, resp->count);

#if defined(CONFIG_NFS_V3) || defined(CONFIG_NFS_V4)
	if (resp->verf->committed < argp->stable && task->tk_status >= 0) {
		/* We tried a write call, but the server did not
		 * commit data to stable storage even though we
		 * requested it.
		 * Note: There is a known bug in Tru64 < 5.0 in which
		 *	 the server reports NFS_DATA_SYNC, but performs
		 *	 NFS_FILE_SYNC. We therefore implement this checking
		 *	 as a dprintk() in order to avoid filling syslog.
		 */
		static unsigned long    complain;

		if (time_before(complain, jiffies)) {
			dprintk("NFS: faulty NFS server %s:"
				" (committed = %d) != (stable = %d)\n",
				NFS_SERVER(data->inode)->nfs_client->cl_hostname,
				resp->verf->committed, argp->stable);
			complain = jiffies + 300 * HZ;
		}
	}
#endif
	/* Is this a short write? */
	if (task->tk_status >= 0 && resp->count < argp->count) {
		static unsigned long    complain;

		nfs_inc_stats(data->inode, NFSIOS_SHORTWRITE);

		/* Has the server at least made some progress? */
		if (resp->count != 0) {
			/* Was this an NFSv2 write or an NFSv3 stable write? */
			if (resp->verf->committed != NFS_UNSTABLE) {
				/* Resend from where the server left off */
				argp->offset += resp->count;
				argp->pgbase += resp->count;
				argp->count -= resp->count;
			} else {
				/* Resend as a stable write in order to avoid
				 * headaches in the case of a server crash.
				 */
				argp->stable = NFS_FILE_SYNC;
			}
			rpc_restart_call(task);
			return -EAGAIN;
		}
		if (time_before(complain, jiffies)) {
			printk(KERN_WARNING
			       "NFS: Server wrote zero bytes, expected %u.\n",
					argp->count);
			complain = jiffies + 300 * HZ;
		}
		/* Can't do anything about it except throw an error. */
		task->tk_status = -EIO;
	}
	return 0;
}


#if defined(CONFIG_NFS_V3) || defined(CONFIG_NFS_V4)
void nfs_commit_release(void *wdata)
{
	nfs_commit_free(wdata);
}

/*
 * Set up the argument/result storage required for the RPC call.
 */
static void nfs_commit_rpcsetup(struct list_head *head,
		struct nfs_write_data *data,
		int how)
{
	struct nfs_page *first = nfs_list_entry(head->next);
	struct inode *inode = first->wb_context->path.dentry->d_inode;
	int flags = (how & FLUSH_SYNC) ? 0 : RPC_TASK_ASYNC;
	int priority = flush_task_priority(how);
	struct rpc_task *task;
	struct rpc_message msg = {
		.rpc_argp = &data->args,
		.rpc_resp = &data->res,
		.rpc_cred = first->wb_context->cred,
	};
	struct rpc_task_setup task_setup_data = {
		.task = &data->task,
		.rpc_client = NFS_CLIENT(inode),
		.rpc_message = &msg,
		.callback_ops = &nfs_commit_ops,
		.callback_data = data,
		.flags = flags,
		.priority = priority,
	};

	/* Set up the RPC argument and reply structs
	 * NB: take care not to mess about with data->commit et al. */

	list_splice_init(head, &data->pages);

	data->inode	  = inode;
	data->cred	  = msg.rpc_cred;

	data->args.fh     = NFS_FH(data->inode);
	/* Note: we always request a commit of the entire inode */
	data->args.offset = 0;
	data->args.count  = 0;
	data->res.count   = 0;
	data->res.fattr   = &data->fattr;
	data->res.verf    = &data->verf;
	nfs_fattr_init(&data->fattr);

	/* Set up the initial task struct.  */
	NFS_PROTO(inode)->commit_setup(data, &msg);

	dprintk("NFS: %5u initiated commit call\n", data->task.tk_pid);

	task = rpc_run_task(&task_setup_data);
	if (!IS_ERR(task))
		rpc_put_task(task);
}

/*
 * Commit dirty pages
 */
static int
nfs_commit_list(struct inode *inode, struct list_head *head, int how)
{
	struct nfs_write_data	*data;
	struct nfs_page         *req;

	data = nfs_commit_alloc();

	if (!data)
		goto out_bad;

	/* Set up the argument struct */
	nfs_commit_rpcsetup(head, data, how);

	return 0;
 out_bad:
	while (!list_empty(head)) {
		req = nfs_list_entry(head->next);
		nfs_list_remove_request(req);
		nfs_mark_request_commit(req);
		dec_zone_page_state(req->wb_page, NR_UNSTABLE_NFS);
		dec_bdi_stat(req->wb_page->mapping->backing_dev_info,
				BDI_RECLAIMABLE);
		nfs_clear_page_tag_locked(req);
	}
	return -ENOMEM;
}

/*
 * COMMIT call returned
 */
static void nfs_commit_done(struct rpc_task *task, void *calldata)
{
	struct nfs_write_data	*data = calldata;
	struct nfs_page		*req;

        dprintk("NFS: %5u nfs_commit_done (status %d)\n",
                                task->tk_pid, task->tk_status);

	/* Call the NFS version-specific code */
	if (NFS_PROTO(data->inode)->commit_done(task, data) != 0)
		return;

	while (!list_empty(&data->pages)) {
		req = nfs_list_entry(data->pages.next);
		nfs_list_remove_request(req);
		clear_bit(PG_NEED_COMMIT, &(req)->wb_flags);
		dec_zone_page_state(req->wb_page, NR_UNSTABLE_NFS);
		dec_bdi_stat(req->wb_page->mapping->backing_dev_info,
				BDI_RECLAIMABLE);

		dprintk("NFS: commit (%s/%Ld %d@%Ld)",
			req->wb_context->path.dentry->d_inode->i_sb->s_id,
			(long long)NFS_FILEID(req->wb_context->path.dentry->d_inode),
			req->wb_bytes,
			(long long)req_offset(req));
		if (task->tk_status < 0) {
			nfs_context_set_write_error(req->wb_context, task->tk_status);
			nfs_inode_remove_request(req);
			dprintk(", error = %d\n", task->tk_status);
			goto next;
		}

		/* Okay, COMMIT succeeded, apparently. Check the verifier
		 * returned by the server against all stored verfs. */
		if (!memcmp(req->wb_verf.verifier, data->verf.verifier, sizeof(data->verf.verifier))) {
			/* We have a match */
			/* Set the PG_uptodate flag */
			nfs_mark_uptodate(req->wb_page, req->wb_pgbase,
					req->wb_bytes);
			nfs_inode_remove_request(req);
			dprintk(" OK\n");
			goto next;
		}
		/* We have a mismatch. Write the page again */
		dprintk(" mismatch\n");
		nfs_redirty_request(req);
	next:
		nfs_clear_page_tag_locked(req);
	}
}

static const struct rpc_call_ops nfs_commit_ops = {
	.rpc_call_done = nfs_commit_done,
	.rpc_release = nfs_commit_release,
};

int nfs_commit_inode(struct inode *inode, int how)
{
	LIST_HEAD(head);
	int res;

	spin_lock(&inode->i_lock);
	res = nfs_scan_commit(inode, &head, 0, 0);
	spin_unlock(&inode->i_lock);
	if (res) {
		int error = nfs_commit_list(inode, &head, how);
		if (error < 0)
			return error;
	}
	return res;
}
#else
static inline int nfs_commit_list(struct inode *inode, struct list_head *head, int how)
{
	return 0;
}
#endif

long nfs_sync_mapping_wait(struct address_space *mapping, struct writeback_control *wbc, int how)
{
	struct inode *inode = mapping->host;
	pgoff_t idx_start, idx_end;
	unsigned int npages = 0;
	LIST_HEAD(head);
	int nocommit = how & FLUSH_NOCOMMIT;
	long pages, ret;

	/* FIXME */
	if (wbc->range_cyclic)
		idx_start = 0;
	else {
		idx_start = wbc->range_start >> PAGE_CACHE_SHIFT;
		idx_end = wbc->range_end >> PAGE_CACHE_SHIFT;
		if (idx_end > idx_start) {
			pgoff_t l_npages = 1 + idx_end - idx_start;
			npages = l_npages;
			if (sizeof(npages) != sizeof(l_npages) &&
					(pgoff_t)npages != l_npages)
				npages = 0;
		}
	}
	how &= ~FLUSH_NOCOMMIT;
	spin_lock(&inode->i_lock);
	do {
		ret = nfs_wait_on_requests_locked(inode, idx_start, npages);
		if (ret != 0)
			continue;
		if (nocommit)
			break;
		pages = nfs_scan_commit(inode, &head, idx_start, npages);
		if (pages == 0)
			break;
		if (how & FLUSH_INVALIDATE) {
			spin_unlock(&inode->i_lock);
			nfs_cancel_commit_list(&head);
			ret = pages;
			spin_lock(&inode->i_lock);
			continue;
		}
		pages += nfs_scan_commit(inode, &head, 0, 0);
		spin_unlock(&inode->i_lock);
		ret = nfs_commit_list(inode, &head, how);
		spin_lock(&inode->i_lock);

	} while (ret >= 0);
	spin_unlock(&inode->i_lock);
	return ret;
}

static int __nfs_write_mapping(struct address_space *mapping, struct writeback_control *wbc, int how)
{
	int ret;

	ret = nfs_writepages(mapping, wbc);
	if (ret < 0)
		goto out;
	ret = nfs_sync_mapping_wait(mapping, wbc, how);
	if (ret < 0)
		goto out;
	return 0;
out:
	__mark_inode_dirty(mapping->host, I_DIRTY_PAGES);
	return ret;
}

/* Two pass sync: first using WB_SYNC_NONE, then WB_SYNC_ALL */
static int nfs_write_mapping(struct address_space *mapping, int how)
{
	struct writeback_control wbc = {
		.bdi = mapping->backing_dev_info,
		.sync_mode = WB_SYNC_NONE,
		.nr_to_write = LONG_MAX,
		.for_writepages = 1,
		.range_cyclic = 1,
	};
	int ret;

	ret = __nfs_write_mapping(mapping, &wbc, how);
	if (ret < 0)
		return ret;
	wbc.sync_mode = WB_SYNC_ALL;
	return __nfs_write_mapping(mapping, &wbc, how);
}

/*
 * flush the inode to disk.
 */
int nfs_wb_all(struct inode *inode)
{
	return nfs_write_mapping(inode->i_mapping, 0);
}

int nfs_wb_nocommit(struct inode *inode)
{
	return nfs_write_mapping(inode->i_mapping, FLUSH_NOCOMMIT);
}

int nfs_wb_page_cancel(struct inode *inode, struct page *page)
{
	struct nfs_page *req;
	loff_t range_start = page_offset(page);
	loff_t range_end = range_start + (loff_t)(PAGE_CACHE_SIZE - 1);
	struct writeback_control wbc = {
		.bdi = page->mapping->backing_dev_info,
		.sync_mode = WB_SYNC_ALL,
		.nr_to_write = LONG_MAX,
		.range_start = range_start,
		.range_end = range_end,
	};
	int ret = 0;

	BUG_ON(!PageLocked(page));
	for (;;) {
		req = nfs_page_find_request(page);
		if (req == NULL)
			goto out;
		if (test_bit(PG_NEED_COMMIT, &req->wb_flags)) {
			nfs_release_request(req);
			break;
		}
		if (nfs_lock_request_dontget(req)) {
			nfs_inode_remove_request(req);
			/*
			 * In case nfs_inode_remove_request has marked the
			 * page as being dirty
			 */
			cancel_dirty_page(page, PAGE_CACHE_SIZE);
			nfs_unlock_request(req);
			break;
		}
		ret = nfs_wait_on_request(req);
		if (ret < 0)
			goto out;
	}
	if (!PagePrivate(page))
		return 0;
	ret = nfs_sync_mapping_wait(page->mapping, &wbc, FLUSH_INVALIDATE);
out:
	return ret;
}

static int nfs_wb_page_priority(struct inode *inode, struct page *page,
				int how)
{
	loff_t range_start = page_offset(page);
	loff_t range_end = range_start + (loff_t)(PAGE_CACHE_SIZE - 1);
	struct writeback_control wbc = {
		.bdi = page->mapping->backing_dev_info,
		.sync_mode = WB_SYNC_ALL,
		.nr_to_write = LONG_MAX,
		.range_start = range_start,
		.range_end = range_end,
	};
	int ret;

	BUG_ON(!PageLocked(page));
	if (clear_page_dirty_for_io(page)) {
		ret = nfs_writepage_locked(page, &wbc);
		if (ret < 0)
			goto out;
	}
	if (!PagePrivate(page))
		return 0;
	ret = nfs_sync_mapping_wait(page->mapping, &wbc, how);
	if (ret >= 0)
		return 0;
out:
	__mark_inode_dirty(inode, I_DIRTY_PAGES);
	return ret;
}

/*
 * Write back all requests on one page - we do this before reading it.
 */
int nfs_wb_page(struct inode *inode, struct page* page)
{
	return nfs_wb_page_priority(inode, page, FLUSH_STABLE);
}

int __init nfs_init_writepagecache(void)
{
	nfs_wdata_cachep = kmem_cache_create("nfs_write_data",
					     sizeof(struct nfs_write_data),
					     0, SLAB_HWCACHE_ALIGN,
					     NULL);
	if (nfs_wdata_cachep == NULL)
		return -ENOMEM;

	nfs_wdata_mempool = mempool_create_slab_pool(MIN_POOL_WRITE,
						     nfs_wdata_cachep);
	if (nfs_wdata_mempool == NULL)
		return -ENOMEM;

	nfs_commit_mempool = mempool_create_slab_pool(MIN_POOL_COMMIT,
						      nfs_wdata_cachep);
	if (nfs_commit_mempool == NULL)
		return -ENOMEM;

	/*
	 * NFS congestion size, scale with available memory.
	 *
	 *  64MB:    8192k
	 * 128MB:   11585k
	 * 256MB:   16384k
	 * 512MB:   23170k
	 *   1GB:   32768k
	 *   2GB:   46340k
	 *   4GB:   65536k
	 *   8GB:   92681k
	 *  16GB:  131072k
	 *
	 * This allows larger machines to have larger/more transfers.
	 * Limit the default to 256M
	 */
	nfs_congestion_kb = (16*int_sqrt(totalram_pages)) << (PAGE_SHIFT-10);
	if (nfs_congestion_kb > 256*1024)
		nfs_congestion_kb = 256*1024;

	return 0;
}

void nfs_destroy_writepagecache(void)
{
	mempool_destroy(nfs_commit_mempool);
	mempool_destroy(nfs_wdata_mempool);
	kmem_cache_destroy(nfs_wdata_cachep);
}
<|MERGE_RESOLUTION|>--- conflicted
+++ resolved
@@ -827,18 +827,10 @@
 		(long long)NFS_FILEID(inode),
 		count,
 		(unsigned long long)data->args.offset);
-<<<<<<< HEAD
 
 	task = rpc_run_task(&task_setup_data);
 	if (!IS_ERR(task))
 		rpc_put_task(task);
-=======
-}
-
-static void nfs_execute_write(struct nfs_write_data *data)
-{
-	rpc_execute(&data->task);
->>>>>>> 2dfe485a
 }
 
 /*
