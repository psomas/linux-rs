/* SPDX-License-Identifier: GPL-2.0 */
/*
 * ld script to make ARM Linux kernel
 * taken from the i386 version by Russell King
 * Written by Martin Mares <mj@atrey.karlin.mff.cuni.cz>
 */

#define RO_EXCEPTION_TABLE_ALIGN	8
#define RUNTIME_DISCARD_EXIT

#include <asm-generic/vmlinux.lds.h>
#include <asm/cache.h>
#include <asm/hyp_image.h>
#include <asm/kernel-pgtable.h>
#include <asm/memory.h>
#include <asm/page.h>

#include "image.h"

OUTPUT_ARCH(aarch64)
ENTRY(_text)

jiffies = jiffies_64;


<<<<<<< HEAD
=======
#ifdef CONFIG_KVM
>>>>>>> 29cf0f50
#define HYPERVISOR_EXTABLE					\
	. = ALIGN(SZ_8);					\
	__start___kvm_ex_table = .;				\
	*(__kvm_ex_table)					\
	__stop___kvm_ex_table = .;

<<<<<<< HEAD
=======
#define HYPERVISOR_PERCPU_SECTION				\
	. = ALIGN(PAGE_SIZE);					\
	HYP_SECTION_NAME(.data..percpu) : {			\
		*(HYP_SECTION_NAME(.data..percpu))		\
	}
#else /* CONFIG_KVM */
#define HYPERVISOR_EXTABLE
#define HYPERVISOR_PERCPU_SECTION
#endif

>>>>>>> 29cf0f50
#define HYPERVISOR_TEXT					\
	/*						\
	 * Align to 4 KB so that			\
	 * a) the HYP vector table is at its minimum	\
	 *    alignment of 2048 bytes			\
	 * b) the HYP init code will not cross a page	\
	 *    boundary if its size does not exceed	\
	 *    4 KB (see related ASSERT() below)		\
	 */						\
	. = ALIGN(SZ_4K);				\
	__hyp_idmap_text_start = .;			\
	*(.hyp.idmap.text)				\
	__hyp_idmap_text_end = .;			\
	__hyp_text_start = .;				\
	*(.hyp.text)					\
	HYPERVISOR_EXTABLE				\
	__hyp_text_end = .;

#define IDMAP_TEXT					\
	. = ALIGN(SZ_4K);				\
	__idmap_text_start = .;				\
	*(.idmap.text)					\
	__idmap_text_end = .;

#ifdef CONFIG_HIBERNATION
#define HIBERNATE_TEXT					\
	. = ALIGN(SZ_4K);				\
	__hibernate_exit_text_start = .;		\
	*(.hibernate_exit.text)				\
	__hibernate_exit_text_end = .;
#else
#define HIBERNATE_TEXT
#endif

#ifdef CONFIG_UNMAP_KERNEL_AT_EL0
#define TRAMP_TEXT					\
	. = ALIGN(PAGE_SIZE);				\
	__entry_tramp_text_start = .;			\
	*(.entry.tramp.text)				\
	. = ALIGN(PAGE_SIZE);				\
	__entry_tramp_text_end = .;
#else
#define TRAMP_TEXT
#endif

/*
 * The size of the PE/COFF section that covers the kernel image, which
 * runs from _stext to _edata, must be a round multiple of the PE/COFF
 * FileAlignment, which we set to its minimum value of 0x200. '_stext'
 * itself is 4 KB aligned, so padding out _edata to a 0x200 aligned
 * boundary should be sufficient.
 */
PECOFF_FILE_ALIGNMENT = 0x200;

#ifdef CONFIG_EFI
#define PECOFF_EDATA_PADDING	\
	.pecoff_edata_padding : { BYTE(0); . = ALIGN(PECOFF_FILE_ALIGNMENT); }
#else
#define PECOFF_EDATA_PADDING
#endif

SECTIONS
{
	/*
	 * XXX: The linker does not define how output sections are
	 * assigned to input sections when there are multiple statements
	 * matching the same input section name.  There is no documented
	 * order of matching.
	 */
	DISCARDS
	/DISCARD/ : {
		*(.interp .dynamic)
		*(.dynsym .dynstr .hash .gnu.hash)
	}

	. = KIMAGE_VADDR;

	.head.text : {
		_text = .;
		HEAD_TEXT
	}
	.text : {			/* Real text segment		*/
		_stext = .;		/* Text and read-only data	*/
			IRQENTRY_TEXT
			SOFTIRQENTRY_TEXT
			ENTRY_TEXT
			TEXT_TEXT
			SCHED_TEXT
			CPUIDLE_TEXT
			LOCK_TEXT
			KPROBES_TEXT
			HYPERVISOR_TEXT
			IDMAP_TEXT
			HIBERNATE_TEXT
			TRAMP_TEXT
			*(.fixup)
			*(.gnu.warning)
		. = ALIGN(16);
		*(.got)			/* Global offset table		*/
	}

	/*
	 * Make sure that the .got.plt is either completely empty or it
	 * contains only the lazy dispatch entries.
	 */
	.got.plt : { *(.got.plt) }
	ASSERT(SIZEOF(.got.plt) == 0 || SIZEOF(.got.plt) == 0x18,
	       "Unexpected GOT/PLT entries detected!")

	. = ALIGN(SEGMENT_ALIGN);
	_etext = .;			/* End of text section */

	/* everything from this point to __init_begin will be marked RO NX */
	RO_DATA(PAGE_SIZE)

	idmap_pg_dir = .;
	. += IDMAP_DIR_SIZE;
	idmap_pg_end = .;

#ifdef CONFIG_UNMAP_KERNEL_AT_EL0
	tramp_pg_dir = .;
	. += PAGE_SIZE;
#endif

#ifdef CONFIG_ARM64_SW_TTBR0_PAN
	reserved_ttbr0 = .;
	. += RESERVED_TTBR0_SIZE;
#endif
	swapper_pg_dir = .;
	. += PAGE_SIZE;
	swapper_pg_end = .;

	. = ALIGN(SEGMENT_ALIGN);
	__init_begin = .;
	__inittext_begin = .;

	INIT_TEXT_SECTION(8)

	__exittext_begin = .;
	.exit.text : {
		EXIT_TEXT
	}
	__exittext_end = .;

	. = ALIGN(4);
	.altinstructions : {
		__alt_instructions = .;
		*(.altinstructions)
		__alt_instructions_end = .;
	}

	. = ALIGN(SEGMENT_ALIGN);
	__inittext_end = .;
	__initdata_begin = .;

	.init.data : {
		INIT_DATA
		INIT_SETUP(16)
		INIT_CALLS
		CON_INITCALL
		INIT_RAM_FS
		*(.init.rodata.* .init.bss)	/* from the EFI stub */
	}
	.exit.data : {
		EXIT_DATA
	}

	PERCPU_SECTION(L1_CACHE_BYTES)
	HYPERVISOR_PERCPU_SECTION

	.rela.dyn : ALIGN(8) {
		*(.rela .rela*)
	}

	__rela_offset	= ABSOLUTE(ADDR(.rela.dyn) - KIMAGE_VADDR);
	__rela_size	= SIZEOF(.rela.dyn);

#ifdef CONFIG_RELR
	.relr.dyn : ALIGN(8) {
		*(.relr.dyn)
	}

	__relr_offset	= ABSOLUTE(ADDR(.relr.dyn) - KIMAGE_VADDR);
	__relr_size	= SIZEOF(.relr.dyn);
#endif

	. = ALIGN(SEGMENT_ALIGN);
	__initdata_end = .;
	__init_end = .;

	_data = .;
	_sdata = .;
	RW_DATA(L1_CACHE_BYTES, PAGE_SIZE, THREAD_ALIGN)

	/*
	 * Data written with the MMU off but read with the MMU on requires
	 * cache lines to be invalidated, discarding up to a Cache Writeback
	 * Granule (CWG) of data from the cache. Keep the section that
	 * requires this type of maintenance to be in its own Cache Writeback
	 * Granule (CWG) area so the cache maintenance operations don't
	 * interfere with adjacent data.
	 */
	.mmuoff.data.write : ALIGN(SZ_2K) {
		__mmuoff_data_start = .;
		*(.mmuoff.data.write)
	}
	. = ALIGN(SZ_2K);
	.mmuoff.data.read : {
		*(.mmuoff.data.read)
		__mmuoff_data_end = .;
	}

	PECOFF_EDATA_PADDING
	__pecoff_data_rawsize = ABSOLUTE(. - __initdata_begin);
	_edata = .;

	BSS_SECTION(0, 0, 0)

	. = ALIGN(PAGE_SIZE);
	init_pg_dir = .;
	. += INIT_DIR_SIZE;
	init_pg_end = .;

	. = ALIGN(SEGMENT_ALIGN);
	__pecoff_data_size = ABSOLUTE(. - __initdata_begin);
	_end = .;

	STABS_DEBUG
	DWARF_DEBUG
	ELF_DETAILS

	HEAD_SYMBOLS

	/*
	 * Sections that should stay zero sized, which is safer to
	 * explicitly check instead of blindly discarding.
	 */
	.plt : {
		*(.plt) *(.plt.*) *(.iplt) *(.igot)
	}
	ASSERT(SIZEOF(.plt) == 0, "Unexpected run-time procedure linkages detected!")

	.data.rel.ro : { *(.data.rel.ro) }
	ASSERT(SIZEOF(.data.rel.ro) == 0, "Unexpected RELRO detected!")
}

#include "image-vars.h"

/*
 * The HYP init code and ID map text can't be longer than a page each,
 * and should not cross a page boundary.
 */
ASSERT(__hyp_idmap_text_end - (__hyp_idmap_text_start & ~(SZ_4K - 1)) <= SZ_4K,
	"HYP init code too big or misaligned")
ASSERT(__idmap_text_end - (__idmap_text_start & ~(SZ_4K - 1)) <= SZ_4K,
	"ID map text too big or misaligned")
#ifdef CONFIG_HIBERNATION
ASSERT(__hibernate_exit_text_end - (__hibernate_exit_text_start & ~(SZ_4K - 1))
	<= SZ_4K, "Hibernate exit text too big or misaligned")
#endif
#ifdef CONFIG_UNMAP_KERNEL_AT_EL0
ASSERT((__entry_tramp_text_end - __entry_tramp_text_start) == PAGE_SIZE,
	"Entry trampoline text too big")
#endif
/*
 * If padding is applied before .head.text, virt<->phys conversions will fail.
 */
ASSERT(_text == KIMAGE_VADDR, "HEAD is misaligned")<|MERGE_RESOLUTION|>--- conflicted
+++ resolved
@@ -23,18 +23,13 @@
 jiffies = jiffies_64;
 
 
-<<<<<<< HEAD
-=======
 #ifdef CONFIG_KVM
->>>>>>> 29cf0f50
 #define HYPERVISOR_EXTABLE					\
 	. = ALIGN(SZ_8);					\
 	__start___kvm_ex_table = .;				\
 	*(__kvm_ex_table)					\
 	__stop___kvm_ex_table = .;
 
-<<<<<<< HEAD
-=======
 #define HYPERVISOR_PERCPU_SECTION				\
 	. = ALIGN(PAGE_SIZE);					\
 	HYP_SECTION_NAME(.data..percpu) : {			\
@@ -45,7 +40,6 @@
 #define HYPERVISOR_PERCPU_SECTION
 #endif
 
->>>>>>> 29cf0f50
 #define HYPERVISOR_TEXT					\
 	/*						\
 	 * Align to 4 KB so that			\
