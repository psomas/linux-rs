--- conflicted
+++ resolved
@@ -17,13 +17,8 @@
 	bm = bitmap_zalloc(nbits);
 
 	if (map && bm) {
-<<<<<<< HEAD
-		for (i = 0; i < map->nr; i++)
-			set_bit(map->map[i].cpu, bm);
-=======
 		for (i = 0; i < perf_cpu_map__nr(map); i++)
 			set_bit(perf_cpu_map__cpu(map, i).cpu, bm);
->>>>>>> ed9f4f96
 	}
 
 	if (map)
