# SPDX-License-Identifier: GPL-2.0-only
menu "Kernel hacking"

menu "printk and dmesg options"

config PRINTK_TIME
	bool "Show timing information on printks"
	depends on PRINTK
	help
	  Selecting this option causes time stamps of the printk()
	  messages to be added to the output of the syslog() system
	  call and at the console.

	  The timestamp is always recorded internally, and exported
	  to /dev/kmsg. This flag just specifies if the timestamp should
	  be included, not that the timestamp is recorded.

	  The behavior is also controlled by the kernel command line
	  parameter printk.time=1. See Documentation/admin-guide/kernel-parameters.rst

config PRINTK_CALLER
	bool "Show caller information on printks"
	depends on PRINTK
	help
	  Selecting this option causes printk() to add a caller "thread id" (if
	  in task context) or a caller "processor id" (if not in task context)
	  to every message.

	  This option is intended for environments where multiple threads
	  concurrently call printk() for many times, for it is difficult to
	  interpret without knowing where these lines (or sometimes individual
	  line which was divided into multiple lines due to race) came from.

	  Since toggling after boot makes the code racy, currently there is
	  no option to enable/disable at the kernel command line parameter or
	  sysfs interface.

config CONSOLE_LOGLEVEL_DEFAULT
	int "Default console loglevel (1-15)"
	range 1 15
	default "7"
	help
	  Default loglevel to determine what will be printed on the console.

	  Setting a default here is equivalent to passing in loglevel=<x> in
	  the kernel bootargs. loglevel=<x> continues to override whatever
	  value is specified here as well.

	  Note: This does not affect the log level of un-prefixed printk()
	  usage in the kernel. That is controlled by the MESSAGE_LOGLEVEL_DEFAULT
	  option.

config CONSOLE_LOGLEVEL_QUIET
	int "quiet console loglevel (1-15)"
	range 1 15
	default "4"
	help
	  loglevel to use when "quiet" is passed on the kernel commandline.

	  When "quiet" is passed on the kernel commandline this loglevel
	  will be used as the loglevel. IOW passing "quiet" will be the
	  equivalent of passing "loglevel=<CONSOLE_LOGLEVEL_QUIET>"

config MESSAGE_LOGLEVEL_DEFAULT
	int "Default message log level (1-7)"
	range 1 7
	default "4"
	help
	  Default log level for printk statements with no specified priority.

	  This was hard-coded to KERN_WARNING since at least 2.6.10 but folks
	  that are auditing their logs closely may want to set it to a lower
	  priority.

	  Note: This does not affect what message level gets printed on the console
	  by default. To change that, use loglevel=<x> in the kernel bootargs,
	  or pick a different CONSOLE_LOGLEVEL_DEFAULT configuration value.

config BOOT_PRINTK_DELAY
	bool "Delay each boot printk message by N milliseconds"
	depends on DEBUG_KERNEL && PRINTK && GENERIC_CALIBRATE_DELAY
	help
	  This build option allows you to read kernel boot messages
	  by inserting a short delay after each one.  The delay is
	  specified in milliseconds on the kernel command line,
	  using "boot_delay=N".

	  It is likely that you would also need to use "lpj=M" to preset
	  the "loops per jiffie" value.
	  See a previous boot log for the "lpj" value to use for your
	  system, and then set "lpj=M" before setting "boot_delay=N".
	  NOTE:  Using this option may adversely affect SMP systems.
	  I.e., processors other than the first one may not boot up.
	  BOOT_PRINTK_DELAY also may cause LOCKUP_DETECTOR to detect
	  what it believes to be lockup conditions.

config DYNAMIC_DEBUG
	bool "Enable dynamic printk() support"
	default n
	depends on PRINTK
	depends on (DEBUG_FS || PROC_FS)
	select DYNAMIC_DEBUG_CORE
	help

	  Compiles debug level messages into the kernel, which would not
	  otherwise be available at runtime. These messages can then be
	  enabled/disabled based on various levels of scope - per source file,
	  function, module, format string, and line number. This mechanism
	  implicitly compiles in all pr_debug() and dev_dbg() calls, which
	  enlarges the kernel text size by about 2%.

	  If a source file is compiled with DEBUG flag set, any
	  pr_debug() calls in it are enabled by default, but can be
	  disabled at runtime as below.  Note that DEBUG flag is
	  turned on by many CONFIG_*DEBUG* options.

	  Usage:

	  Dynamic debugging is controlled via the 'dynamic_debug/control' file,
	  which is contained in the 'debugfs' filesystem or procfs.
	  Thus, the debugfs or procfs filesystem must first be mounted before
	  making use of this feature.
	  We refer the control file as: <debugfs>/dynamic_debug/control. This
	  file contains a list of the debug statements that can be enabled. The
	  format for each line of the file is:

		filename:lineno [module]function flags format

	  filename : source file of the debug statement
	  lineno : line number of the debug statement
	  module : module that contains the debug statement
	  function : function that contains the debug statement
	  flags : '=p' means the line is turned 'on' for printing
	  format : the format used for the debug statement

	  From a live system:

		nullarbor:~ # cat <debugfs>/dynamic_debug/control
		# filename:lineno [module]function flags format
		fs/aio.c:222 [aio]__put_ioctx =_ "__put_ioctx:\040freeing\040%p\012"
		fs/aio.c:248 [aio]ioctx_alloc =_ "ENOMEM:\040nr_events\040too\040high\012"
		fs/aio.c:1770 [aio]sys_io_cancel =_ "calling\040cancel\012"

	  Example usage:

		// enable the message at line 1603 of file svcsock.c
		nullarbor:~ # echo -n 'file svcsock.c line 1603 +p' >
						<debugfs>/dynamic_debug/control

		// enable all the messages in file svcsock.c
		nullarbor:~ # echo -n 'file svcsock.c +p' >
						<debugfs>/dynamic_debug/control

		// enable all the messages in the NFS server module
		nullarbor:~ # echo -n 'module nfsd +p' >
						<debugfs>/dynamic_debug/control

		// enable all 12 messages in the function svc_process()
		nullarbor:~ # echo -n 'func svc_process +p' >
						<debugfs>/dynamic_debug/control

		// disable all 12 messages in the function svc_process()
		nullarbor:~ # echo -n 'func svc_process -p' >
						<debugfs>/dynamic_debug/control

	  See Documentation/admin-guide/dynamic-debug-howto.rst for additional
	  information.

config DYNAMIC_DEBUG_CORE
	bool "Enable core function of dynamic debug support"
	depends on PRINTK
	depends on (DEBUG_FS || PROC_FS)
	help
	  Enable core functional support of dynamic debug. It is useful
	  when you want to tie dynamic debug to your kernel modules with
	  DYNAMIC_DEBUG_MODULE defined for each of them, especially for
	  the case of embedded system where the kernel image size is
	  sensitive for people.

config SYMBOLIC_ERRNAME
	bool "Support symbolic error names in printf"
	default y if PRINTK
	help
	  If you say Y here, the kernel's printf implementation will
	  be able to print symbolic error names such as ENOSPC instead
	  of the number 28. It makes the kernel image slightly larger
	  (about 3KB), but can make the kernel logs easier to read.

config DEBUG_BUGVERBOSE
	bool "Verbose BUG() reporting (adds 70K)" if DEBUG_KERNEL && EXPERT
	depends on BUG && (GENERIC_BUG || HAVE_DEBUG_BUGVERBOSE)
	default y
	help
	  Say Y here to make BUG() panics output the file name and line number
	  of the BUG call as well as the EIP and oops trace.  This aids
	  debugging but costs about 70-100K of memory.

endmenu # "printk and dmesg options"

menu "Compile-time checks and compiler options"

config DEBUG_INFO
	bool "Compile the kernel with debug info"
	depends on DEBUG_KERNEL && !COMPILE_TEST
	help
	  If you say Y here the resulting kernel image will include
	  debugging info resulting in a larger kernel image.
	  This adds debug symbols to the kernel and modules (gcc -g), and
	  is needed if you intend to use kernel crashdump or binary object
	  tools like crash, kgdb, LKCD, gdb, etc on the kernel.
	  Say Y here only if you plan to debug the kernel.

	  If unsure, say N.

config DEBUG_INFO_REDUCED
	bool "Reduce debugging information"
	depends on DEBUG_INFO
	help
	  If you say Y here gcc is instructed to generate less debugging
	  information for structure types. This means that tools that
	  need full debugging information (like kgdb or systemtap) won't
	  be happy. But if you merely need debugging information to
	  resolve line numbers there is no loss. Advantage is that
	  build directory object sizes shrink dramatically over a full
	  DEBUG_INFO build and compile times are reduced too.
	  Only works with newer gcc versions.

config DEBUG_INFO_COMPRESSED
	bool "Compressed debugging information"
	depends on DEBUG_INFO
	depends on $(cc-option,-gz=zlib)
	depends on $(ld-option,--compress-debug-sections=zlib)
	help
	  Compress the debug information using zlib.  Requires GCC 5.0+ or Clang
	  5.0+, binutils 2.26+, and zlib.

	  Users of dpkg-deb via scripts/package/builddeb may find an increase in
	  size of their debug .deb packages with this config set, due to the
	  debug info being compressed with zlib, then the object files being
	  recompressed with a different compression scheme. But this is still
	  preferable to setting $KDEB_COMPRESS to "none" which would be even
	  larger.

config DEBUG_INFO_SPLIT
	bool "Produce split debuginfo in .dwo files"
	depends on DEBUG_INFO
	depends on $(cc-option,-gsplit-dwarf)
	help
	  Generate debug info into separate .dwo files. This significantly
	  reduces the build directory size for builds with DEBUG_INFO,
	  because it stores the information only once on disk in .dwo
	  files instead of multiple times in object files and executables.
	  In addition the debug information is also compressed.

	  Requires recent gcc (4.7+) and recent gdb/binutils.
	  Any tool that packages or reads debug information would need
	  to know about the .dwo files and include them.
	  Incompatible with older versions of ccache.

config DEBUG_INFO_DWARF4
	bool "Generate dwarf4 debuginfo"
	depends on DEBUG_INFO
	depends on $(cc-option,-gdwarf-4)
	help
	  Generate dwarf4 debug info. This requires recent versions
	  of gcc and gdb. It makes the debug information larger.
	  But it significantly improves the success of resolving
	  variables in gdb on optimized code.

config DEBUG_INFO_BTF
	bool "Generate BTF typeinfo"
	depends on DEBUG_INFO
	depends on !DEBUG_INFO_SPLIT && !DEBUG_INFO_REDUCED
	depends on !GCC_PLUGIN_RANDSTRUCT || COMPILE_TEST
	help
	  Generate deduplicated BTF type information from DWARF debug info.
	  Turning this on expects presence of pahole tool, which will convert
	  DWARF type info into equivalent deduplicated BTF type info.

config GDB_SCRIPTS
	bool "Provide GDB scripts for kernel debugging"
	depends on DEBUG_INFO
	help
	  This creates the required links to GDB helper scripts in the
	  build directory. If you load vmlinux into gdb, the helper
	  scripts will be automatically imported by gdb as well, and
	  additional functions are available to analyze a Linux kernel
	  instance. See Documentation/dev-tools/gdb-kernel-debugging.rst
	  for further details.

config ENABLE_MUST_CHECK
	bool "Enable __must_check logic"
	default y
	help
	  Enable the __must_check logic in the kernel build.  Disable this to
	  suppress the "warning: ignoring return value of 'foo', declared with
	  attribute warn_unused_result" messages.

config FRAME_WARN
	int "Warn for stack frames larger than"
	range 0 8192
	default 2048 if GCC_PLUGIN_LATENT_ENTROPY
	default 1280 if (!64BIT && PARISC)
	default 1024 if (!64BIT && !PARISC)
	default 2048 if 64BIT
	help
	  Tell gcc to warn at build time for stack frames larger than this.
	  Setting this too low will cause a lot of warnings.
	  Setting it to 0 disables the warning.

config STRIP_ASM_SYMS
	bool "Strip assembler-generated symbols during link"
	default n
	help
	  Strip internal assembler-generated symbols during a link (symbols
	  that look like '.Lxxx') so they don't pollute the output of
	  get_wchan() and suchlike.

config READABLE_ASM
	bool "Generate readable assembler code"
	depends on DEBUG_KERNEL
	help
	  Disable some compiler optimizations that tend to generate human unreadable
	  assembler output. This may make the kernel slightly slower, but it helps
	  to keep kernel developers who have to stare a lot at assembler listings
	  sane.

config HEADERS_INSTALL
	bool "Install uapi headers to usr/include"
	depends on !UML
	help
	  This option will install uapi headers (headers exported to user-space)
	  into the usr/include directory for use during the kernel build.
	  This is unneeded for building the kernel itself, but needed for some
	  user-space program samples. It is also needed by some features such
	  as uapi header sanity checks.

config DEBUG_SECTION_MISMATCH
	bool "Enable full Section mismatch analysis"
	help
	  The section mismatch analysis checks if there are illegal
	  references from one section to another section.
	  During linktime or runtime, some sections are dropped;
	  any use of code/data previously in these sections would
	  most likely result in an oops.
	  In the code, functions and variables are annotated with
	  __init,, etc. (see the full list in include/linux/init.h),
	  which results in the code/data being placed in specific sections.
	  The section mismatch analysis is always performed after a full
	  kernel build, and enabling this option causes the following
	  additional step to occur:
	  - Add the option -fno-inline-functions-called-once to gcc commands.
	    When inlining a function annotated with __init in a non-init
	    function, we would lose the section information and thus
	    the analysis would not catch the illegal reference.
	    This option tells gcc to inline less (but it does result in
	    a larger kernel).

config SECTION_MISMATCH_WARN_ONLY
	bool "Make section mismatch errors non-fatal"
	default y
	help
	  If you say N here, the build process will fail if there are any
	  section mismatch, instead of just throwing warnings.

	  If unsure, say Y.

config DEBUG_FORCE_FUNCTION_ALIGN_32B
	bool "Force all function address 32B aligned" if EXPERT
	help
	  There are cases that a commit from one domain changes the function
	  address alignment of other domains, and cause magic performance
	  bump (regression or improvement). Enable this option will help to
	  verify if the bump is caused by function alignment changes, while
	  it will slightly increase the kernel size and affect icache usage.

	  It is mainly for debug and performance tuning use.

#
# Select this config option from the architecture Kconfig, if it
# is preferred to always offer frame pointers as a config
# option on the architecture (regardless of KERNEL_DEBUG):
#
config ARCH_WANT_FRAME_POINTERS
	bool

config FRAME_POINTER
	bool "Compile the kernel with frame pointers"
	depends on DEBUG_KERNEL && (M68K || UML || SUPERH) || ARCH_WANT_FRAME_POINTERS
	default y if (DEBUG_INFO && UML) || ARCH_WANT_FRAME_POINTERS
	help
	  If you say Y here the resulting kernel image will be slightly
	  larger and slower, but it gives very useful debugging information
	  in case of kernel bugs. (precise oopses/stacktraces/warnings)

config STACK_VALIDATION
	bool "Compile-time stack metadata validation"
	depends on HAVE_STACK_VALIDATION
	default n
	help
	  Add compile-time checks to validate stack metadata, including frame
	  pointers (if CONFIG_FRAME_POINTER is enabled).  This helps ensure
	  that runtime stack traces are more reliable.

	  This is also a prerequisite for generation of ORC unwind data, which
	  is needed for CONFIG_UNWINDER_ORC.

	  For more information, see
	  tools/objtool/Documentation/stack-validation.txt.

config VMLINUX_VALIDATION
	bool
	depends on STACK_VALIDATION && DEBUG_ENTRY && !PARAVIRT
	default y

config DEBUG_FORCE_WEAK_PER_CPU
	bool "Force weak per-cpu definitions"
	depends on DEBUG_KERNEL
	help
	  s390 and alpha require percpu variables in modules to be
	  defined weak to work around addressing range issue which
	  puts the following two restrictions on percpu variable
	  definitions.

	  1. percpu symbols must be unique whether static or not
	  2. percpu variables can't be defined inside a function

	  To ensure that generic code follows the above rules, this
	  option forces all percpu variables to be defined as weak.

endmenu # "Compiler options"

menu "Generic Kernel Debugging Instruments"

config MAGIC_SYSRQ
	bool "Magic SysRq key"
	depends on !UML
	help
	  If you say Y here, you will have some control over the system even
	  if the system crashes for example during kernel debugging (e.g., you
	  will be able to flush the buffer cache to disk, reboot the system
	  immediately or dump some status information). This is accomplished
	  by pressing various keys while holding SysRq (Alt+PrintScreen). It
	  also works on a serial console (on PC hardware at least), if you
	  send a BREAK and then within 5 seconds a command keypress. The
	  keys are documented in <file:Documentation/admin-guide/sysrq.rst>.
	  Don't say Y unless you really know what this hack does.

config MAGIC_SYSRQ_DEFAULT_ENABLE
	hex "Enable magic SysRq key functions by default"
	depends on MAGIC_SYSRQ
	default 0x1
	help
	  Specifies which SysRq key functions are enabled by default.
	  This may be set to 1 or 0 to enable or disable them all, or
	  to a bitmask as described in Documentation/admin-guide/sysrq.rst.

config MAGIC_SYSRQ_SERIAL
	bool "Enable magic SysRq key over serial"
	depends on MAGIC_SYSRQ
	default y
	help
	  Many embedded boards have a disconnected TTL level serial which can
	  generate some garbage that can lead to spurious false sysrq detects.
	  This option allows you to decide whether you want to enable the
	  magic SysRq key.

config MAGIC_SYSRQ_SERIAL_SEQUENCE
	string "Char sequence that enables magic SysRq over serial"
	depends on MAGIC_SYSRQ_SERIAL
	default ""
	help
	  Specifies a sequence of characters that can follow BREAK to enable
	  SysRq on a serial console.

	  If unsure, leave an empty string and the option will not be enabled.

config DEBUG_FS
	bool "Debug Filesystem"
	help
	  debugfs is a virtual file system that kernel developers use to put
	  debugging files into.  Enable this option to be able to read and
	  write to these files.

	  For detailed documentation on the debugfs API, see
	  Documentation/filesystems/.

	  If unsure, say N.

choice
	prompt "Debugfs default access"
	depends on DEBUG_FS
	default DEBUG_FS_ALLOW_ALL
	help
	  This selects the default access restrictions for debugfs.
	  It can be overridden with kernel command line option
	  debugfs=[on,no-mount,off]. The restrictions apply for API access
	  and filesystem registration.

config DEBUG_FS_ALLOW_ALL
	bool "Access normal"
	help
	  No restrictions apply. Both API and filesystem registration
	  is on. This is the normal default operation.

config DEBUG_FS_DISALLOW_MOUNT
	bool "Do not register debugfs as filesystem"
	help
	  The API is open but filesystem is not loaded. Clients can still do
	  their work and read with debug tools that do not need
	  debugfs filesystem.

config DEBUG_FS_ALLOW_NONE
	bool "No access"
	help
	  Access is off. Clients get -PERM when trying to create nodes in
	  debugfs tree and debugfs is not registered as a filesystem.
	  Client can then back-off or continue without debugfs access.

endchoice

source "lib/Kconfig.kgdb"

source "lib/Kconfig.ubsan"

endmenu

config DEBUG_KERNEL
	bool "Kernel debugging"
	help
	  Say Y here if you are developing drivers or trying to debug and
	  identify kernel problems.

config DEBUG_MISC
	bool "Miscellaneous debug code"
	default DEBUG_KERNEL
	depends on DEBUG_KERNEL
	help
	  Say Y here if you need to enable miscellaneous debug code that should
	  be under a more specific debug option but isn't.


menu "Memory Debugging"

source "mm/Kconfig.debug"

config DEBUG_OBJECTS
	bool "Debug object operations"
	depends on DEBUG_KERNEL
	help
	  If you say Y here, additional code will be inserted into the
	  kernel to track the life time of various objects and validate
	  the operations on those objects.

config DEBUG_OBJECTS_SELFTEST
	bool "Debug objects selftest"
	depends on DEBUG_OBJECTS
	help
	  This enables the selftest of the object debug code.

config DEBUG_OBJECTS_FREE
	bool "Debug objects in freed memory"
	depends on DEBUG_OBJECTS
	help
	  This enables checks whether a k/v free operation frees an area
	  which contains an object which has not been deactivated
	  properly. This can make kmalloc/kfree-intensive workloads
	  much slower.

config DEBUG_OBJECTS_TIMERS
	bool "Debug timer objects"
	depends on DEBUG_OBJECTS
	help
	  If you say Y here, additional code will be inserted into the
	  timer routines to track the life time of timer objects and
	  validate the timer operations.

config DEBUG_OBJECTS_WORK
	bool "Debug work objects"
	depends on DEBUG_OBJECTS
	help
	  If you say Y here, additional code will be inserted into the
	  work queue routines to track the life time of work objects and
	  validate the work operations.

config DEBUG_OBJECTS_RCU_HEAD
	bool "Debug RCU callbacks objects"
	depends on DEBUG_OBJECTS
	help
	  Enable this to turn on debugging of RCU list heads (call_rcu() usage).

config DEBUG_OBJECTS_PERCPU_COUNTER
	bool "Debug percpu counter objects"
	depends on DEBUG_OBJECTS
	help
	  If you say Y here, additional code will be inserted into the
	  percpu counter routines to track the life time of percpu counter
	  objects and validate the percpu counter operations.

config DEBUG_OBJECTS_ENABLE_DEFAULT
	int "debug_objects bootup default value (0-1)"
	range 0 1
	default "1"
	depends on DEBUG_OBJECTS
	help
	  Debug objects boot parameter default value

config DEBUG_SLAB
	bool "Debug slab memory allocations"
	depends on DEBUG_KERNEL && SLAB
	help
	  Say Y here to have the kernel do limited verification on memory
	  allocation as well as poisoning memory on free to catch use of freed
	  memory. This can make kmalloc/kfree-intensive workloads much slower.

config SLUB_DEBUG_ON
	bool "SLUB debugging on by default"
	depends on SLUB && SLUB_DEBUG
	default n
	help
	  Boot with debugging on by default. SLUB boots by default with
	  the runtime debug capabilities switched off. Enabling this is
	  equivalent to specifying the "slub_debug" parameter on boot.
	  There is no support for more fine grained debug control like
	  possible with slub_debug=xxx. SLUB debugging may be switched
	  off in a kernel built with CONFIG_SLUB_DEBUG_ON by specifying
	  "slub_debug=-".

config SLUB_STATS
	default n
	bool "Enable SLUB performance statistics"
	depends on SLUB && SYSFS
	help
	  SLUB statistics are useful to debug SLUBs allocation behavior in
	  order find ways to optimize the allocator. This should never be
	  enabled for production use since keeping statistics slows down
	  the allocator by a few percentage points. The slabinfo command
	  supports the determination of the most active slabs to figure
	  out which slabs are relevant to a particular load.
	  Try running: slabinfo -DA

config HAVE_DEBUG_KMEMLEAK
	bool

config DEBUG_KMEMLEAK
	bool "Kernel memory leak detector"
	depends on DEBUG_KERNEL && HAVE_DEBUG_KMEMLEAK
	select DEBUG_FS
	select STACKTRACE if STACKTRACE_SUPPORT
	select KALLSYMS
	select CRC32
	help
	  Say Y here if you want to enable the memory leak
	  detector. The memory allocation/freeing is traced in a way
	  similar to the Boehm's conservative garbage collector, the
	  difference being that the orphan objects are not freed but
	  only shown in /sys/kernel/debug/kmemleak. Enabling this
	  feature will introduce an overhead to memory
	  allocations. See Documentation/dev-tools/kmemleak.rst for more
	  details.

	  Enabling DEBUG_SLAB or SLUB_DEBUG may increase the chances
	  of finding leaks due to the slab objects poisoning.

	  In order to access the kmemleak file, debugfs needs to be
	  mounted (usually at /sys/kernel/debug).

config DEBUG_KMEMLEAK_MEM_POOL_SIZE
	int "Kmemleak memory pool size"
	depends on DEBUG_KMEMLEAK
	range 200 1000000
	default 16000
	help
	  Kmemleak must track all the memory allocations to avoid
	  reporting false positives. Since memory may be allocated or
	  freed before kmemleak is fully initialised, use a static pool
	  of metadata objects to track such callbacks. After kmemleak is
	  fully initialised, this memory pool acts as an emergency one
	  if slab allocations fail.

config DEBUG_KMEMLEAK_TEST
	tristate "Simple test for the kernel memory leak detector"
	depends on DEBUG_KMEMLEAK && m
	help
	  This option enables a module that explicitly leaks memory.

	  If unsure, say N.

config DEBUG_KMEMLEAK_DEFAULT_OFF
	bool "Default kmemleak to off"
	depends on DEBUG_KMEMLEAK
	help
	  Say Y here to disable kmemleak by default. It can then be enabled
	  on the command line via kmemleak=on.

config DEBUG_KMEMLEAK_AUTO_SCAN
	bool "Enable kmemleak auto scan thread on boot up"
	default y
	depends on DEBUG_KMEMLEAK
	help
	  Depending on the cpu, kmemleak scan may be cpu intensive and can
	  stall user tasks at times. This option enables/disables automatic
	  kmemleak scan at boot up.

	  Say N here to disable kmemleak auto scan thread to stop automatic
	  scanning. Disabling this option disables automatic reporting of
	  memory leaks.

	  If unsure, say Y.

config DEBUG_STACK_USAGE
	bool "Stack utilization instrumentation"
	depends on DEBUG_KERNEL && !IA64
	help
	  Enables the display of the minimum amount of free stack which each
	  task has ever had available in the sysrq-T and sysrq-P debug output.

	  This option will slow down process creation somewhat.

config SCHED_STACK_END_CHECK
	bool "Detect stack corruption on calls to schedule()"
	depends on DEBUG_KERNEL
	default n
	help
	  This option checks for a stack overrun on calls to schedule().
	  If the stack end location is found to be over written always panic as
	  the content of the corrupted region can no longer be trusted.
	  This is to ensure no erroneous behaviour occurs which could result in
	  data corruption or a sporadic crash at a later stage once the region
	  is examined. The runtime overhead introduced is minimal.

config ARCH_HAS_DEBUG_VM_PGTABLE
	bool
	help
	  An architecture should select this when it can successfully
	  build and run DEBUG_VM_PGTABLE.

config DEBUG_VM
	bool "Debug VM"
	depends on DEBUG_KERNEL
	help
	  Enable this to turn on extended checks in the virtual-memory system
	  that may impact performance.

	  If unsure, say N.

config DEBUG_VM_VMACACHE
	bool "Debug VMA caching"
	depends on DEBUG_VM
	help
	  Enable this to turn on VMA caching debug information. Doing so
	  can cause significant overhead, so only enable it in non-production
	  environments.

	  If unsure, say N.

config DEBUG_VM_RB
	bool "Debug VM red-black trees"
	depends on DEBUG_VM
	help
	  Enable VM red-black tree debugging information and extra validations.

	  If unsure, say N.

config DEBUG_VM_PGFLAGS
	bool "Debug page-flags operations"
	depends on DEBUG_VM
	help
	  Enables extra validation on page flags operations.

	  If unsure, say N.

config DEBUG_VM_PGTABLE
	bool "Debug arch page table for semantics compliance"
	depends on MMU
	depends on ARCH_HAS_DEBUG_VM_PGTABLE
	default y if DEBUG_VM
	help
	  This option provides a debug method which can be used to test
	  architecture page table helper functions on various platforms in
	  verifying if they comply with expected generic MM semantics. This
	  will help architecture code in making sure that any changes or
	  new additions of these helpers still conform to expected
	  semantics of the generic MM. Platforms will have to opt in for
	  this through ARCH_HAS_DEBUG_VM_PGTABLE.

	  If unsure, say N.

config ARCH_HAS_DEBUG_VIRTUAL
	bool

config DEBUG_VIRTUAL
	bool "Debug VM translations"
	depends on DEBUG_KERNEL && ARCH_HAS_DEBUG_VIRTUAL
	help
	  Enable some costly sanity checks in virtual to page code. This can
	  catch mistakes with virt_to_page() and friends.

	  If unsure, say N.

config DEBUG_NOMMU_REGIONS
	bool "Debug the global anon/private NOMMU mapping region tree"
	depends on DEBUG_KERNEL && !MMU
	help
	  This option causes the global tree of anonymous and private mapping
	  regions to be regularly checked for invalid topology.

config DEBUG_MEMORY_INIT
	bool "Debug memory initialisation" if EXPERT
	default !EXPERT
	help
	  Enable this for additional checks during memory initialisation.
	  The sanity checks verify aspects of the VM such as the memory model
	  and other information provided by the architecture. Verbose
	  information will be printed at KERN_DEBUG loglevel depending
	  on the mminit_loglevel= command-line option.

	  If unsure, say Y

config MEMORY_NOTIFIER_ERROR_INJECT
	tristate "Memory hotplug notifier error injection module"
	depends on MEMORY_HOTPLUG_SPARSE && NOTIFIER_ERROR_INJECTION
	help
	  This option provides the ability to inject artificial errors to
	  memory hotplug notifier chain callbacks.  It is controlled through
	  debugfs interface under /sys/kernel/debug/notifier-error-inject/memory

	  If the notifier call chain should be failed with some events
	  notified, write the error code to "actions/<notifier event>/error".

	  Example: Inject memory hotplug offline error (-12 == -ENOMEM)

	  # cd /sys/kernel/debug/notifier-error-inject/memory
	  # echo -12 > actions/MEM_GOING_OFFLINE/error
	  # echo offline > /sys/devices/system/memory/memoryXXX/state
	  bash: echo: write error: Cannot allocate memory

	  To compile this code as a module, choose M here: the module will
	  be called memory-notifier-error-inject.

	  If unsure, say N.

config DEBUG_PER_CPU_MAPS
	bool "Debug access to per_cpu maps"
	depends on DEBUG_KERNEL
	depends on SMP
	help
	  Say Y to verify that the per_cpu map being accessed has
	  been set up. This adds a fair amount of code to kernel memory
	  and decreases performance.

	  Say N if unsure.

config DEBUG_HIGHMEM
	bool "Highmem debugging"
	depends on DEBUG_KERNEL && HIGHMEM
	help
	  This option enables additional error checking for high memory
	  systems.  Disable for production systems.

config HAVE_DEBUG_STACKOVERFLOW
	bool

config DEBUG_STACKOVERFLOW
	bool "Check for stack overflows"
	depends on DEBUG_KERNEL && HAVE_DEBUG_STACKOVERFLOW
	help
	  Say Y here if you want to check for overflows of kernel, IRQ
	  and exception stacks (if your architecture uses them). This
	  option will show detailed messages if free stack space drops
	  below a certain limit.

	  These kinds of bugs usually occur when call-chains in the
	  kernel get too deep, especially when interrupts are
	  involved.

	  Use this in cases where you see apparently random memory
	  corruption, especially if it appears in 'struct thread_info'

	  If in doubt, say "N".

source "lib/Kconfig.kasan"

endmenu # "Memory Debugging"

config DEBUG_SHIRQ
	bool "Debug shared IRQ handlers"
	depends on DEBUG_KERNEL
	help
	  Enable this to generate a spurious interrupt just before a shared
	  interrupt handler is deregistered (generating one when registering
	  is currently disabled). Drivers need to handle this correctly. Some
	  don't and need to be caught.

menu "Debug Oops, Lockups and Hangs"

config PANIC_ON_OOPS
	bool "Panic on Oops"
	help
	  Say Y here to enable the kernel to panic when it oopses. This
	  has the same effect as setting oops=panic on the kernel command
	  line.

	  This feature is useful to ensure that the kernel does not do
	  anything erroneous after an oops which could result in data
	  corruption or other issues.

	  Say N if unsure.

config PANIC_ON_OOPS_VALUE
	int
	range 0 1
	default 0 if !PANIC_ON_OOPS
	default 1 if PANIC_ON_OOPS

config PANIC_TIMEOUT
	int "panic timeout"
	default 0
	help
	  Set the timeout value (in seconds) until a reboot occurs when
	  the kernel panics. If n = 0, then we wait forever. A timeout
	  value n > 0 will wait n seconds before rebooting, while a timeout
	  value n < 0 will reboot immediately.

config LOCKUP_DETECTOR
	bool

config SOFTLOCKUP_DETECTOR
	bool "Detect Soft Lockups"
	depends on DEBUG_KERNEL && !S390
	select LOCKUP_DETECTOR
	help
	  Say Y here to enable the kernel to act as a watchdog to detect
	  soft lockups.

	  Softlockups are bugs that cause the kernel to loop in kernel
	  mode for more than 20 seconds, without giving other tasks a
	  chance to run.  The current stack trace is displayed upon
	  detection and the system will stay locked up.

config BOOTPARAM_SOFTLOCKUP_PANIC
	bool "Panic (Reboot) On Soft Lockups"
	depends on SOFTLOCKUP_DETECTOR
	help
	  Say Y here to enable the kernel to panic on "soft lockups",
	  which are bugs that cause the kernel to loop in kernel
	  mode for more than 20 seconds (configurable using the watchdog_thresh
	  sysctl), without giving other tasks a chance to run.

	  The panic can be used in combination with panic_timeout,
	  to cause the system to reboot automatically after a
	  lockup has been detected. This feature is useful for
	  high-availability systems that have uptime guarantees and
	  where a lockup must be resolved ASAP.

	  Say N if unsure.

config BOOTPARAM_SOFTLOCKUP_PANIC_VALUE
	int
	depends on SOFTLOCKUP_DETECTOR
	range 0 1
	default 0 if !BOOTPARAM_SOFTLOCKUP_PANIC
	default 1 if BOOTPARAM_SOFTLOCKUP_PANIC

config HARDLOCKUP_DETECTOR_PERF
	bool
	select SOFTLOCKUP_DETECTOR

#
# Enables a timestamp based low pass filter to compensate for perf based
# hard lockup detection which runs too fast due to turbo modes.
#
config HARDLOCKUP_CHECK_TIMESTAMP
	bool

#
# arch/ can define HAVE_HARDLOCKUP_DETECTOR_ARCH to provide their own hard
# lockup detector rather than the perf based detector.
#
config HARDLOCKUP_DETECTOR
	bool "Detect Hard Lockups"
	depends on DEBUG_KERNEL && !S390
	depends on HAVE_HARDLOCKUP_DETECTOR_PERF || HAVE_HARDLOCKUP_DETECTOR_ARCH
	select LOCKUP_DETECTOR
	select HARDLOCKUP_DETECTOR_PERF if HAVE_HARDLOCKUP_DETECTOR_PERF
	select HARDLOCKUP_DETECTOR_ARCH if HAVE_HARDLOCKUP_DETECTOR_ARCH
	help
	  Say Y here to enable the kernel to act as a watchdog to detect
	  hard lockups.

	  Hardlockups are bugs that cause the CPU to loop in kernel mode
	  for more than 10 seconds, without letting other interrupts have a
	  chance to run.  The current stack trace is displayed upon detection
	  and the system will stay locked up.

config BOOTPARAM_HARDLOCKUP_PANIC
	bool "Panic (Reboot) On Hard Lockups"
	depends on HARDLOCKUP_DETECTOR
	help
	  Say Y here to enable the kernel to panic on "hard lockups",
	  which are bugs that cause the kernel to loop in kernel
	  mode with interrupts disabled for more than 10 seconds (configurable
	  using the watchdog_thresh sysctl).

	  Say N if unsure.

config BOOTPARAM_HARDLOCKUP_PANIC_VALUE
	int
	depends on HARDLOCKUP_DETECTOR
	range 0 1
	default 0 if !BOOTPARAM_HARDLOCKUP_PANIC
	default 1 if BOOTPARAM_HARDLOCKUP_PANIC

config DETECT_HUNG_TASK
	bool "Detect Hung Tasks"
	depends on DEBUG_KERNEL
	default SOFTLOCKUP_DETECTOR
	help
	  Say Y here to enable the kernel to detect "hung tasks",
	  which are bugs that cause the task to be stuck in
	  uninterruptible "D" state indefinitely.

	  When a hung task is detected, the kernel will print the
	  current stack trace (which you should report), but the
	  task will stay in uninterruptible state. If lockdep is
	  enabled then all held locks will also be reported. This
	  feature has negligible overhead.

config DEFAULT_HUNG_TASK_TIMEOUT
	int "Default timeout for hung task detection (in seconds)"
	depends on DETECT_HUNG_TASK
	default 120
	help
	  This option controls the default timeout (in seconds) used
	  to determine when a task has become non-responsive and should
	  be considered hung.

	  It can be adjusted at runtime via the kernel.hung_task_timeout_secs
	  sysctl or by writing a value to
	  /proc/sys/kernel/hung_task_timeout_secs.

	  A timeout of 0 disables the check.  The default is two minutes.
	  Keeping the default should be fine in most cases.

config BOOTPARAM_HUNG_TASK_PANIC
	bool "Panic (Reboot) On Hung Tasks"
	depends on DETECT_HUNG_TASK
	help
	  Say Y here to enable the kernel to panic on "hung tasks",
	  which are bugs that cause the kernel to leave a task stuck
	  in uninterruptible "D" state.

	  The panic can be used in combination with panic_timeout,
	  to cause the system to reboot automatically after a
	  hung task has been detected. This feature is useful for
	  high-availability systems that have uptime guarantees and
	  where a hung tasks must be resolved ASAP.

	  Say N if unsure.

config BOOTPARAM_HUNG_TASK_PANIC_VALUE
	int
	depends on DETECT_HUNG_TASK
	range 0 1
	default 0 if !BOOTPARAM_HUNG_TASK_PANIC
	default 1 if BOOTPARAM_HUNG_TASK_PANIC

config WQ_WATCHDOG
	bool "Detect Workqueue Stalls"
	depends on DEBUG_KERNEL
	help
	  Say Y here to enable stall detection on workqueues.  If a
	  worker pool doesn't make forward progress on a pending work
	  item for over a given amount of time, 30s by default, a
	  warning message is printed along with dump of workqueue
	  state.  This can be configured through kernel parameter
	  "workqueue.watchdog_thresh" and its sysfs counterpart.

config TEST_LOCKUP
	tristate "Test module to generate lockups"
	depends on m
	help
	  This builds the "test_lockup" module that helps to make sure
	  that watchdogs and lockup detectors are working properly.

	  Depending on module parameters it could emulate soft or hard
	  lockup, "hung task", or locking arbitrary lock for a long time.
	  Also it could generate series of lockups with cooling-down periods.

	  If unsure, say N.

endmenu # "Debug lockups and hangs"

menu "Scheduler Debugging"

config SCHED_DEBUG
	bool "Collect scheduler debugging info"
	depends on DEBUG_KERNEL && PROC_FS
	default y
	help
	  If you say Y here, the /proc/sched_debug file will be provided
	  that can help debug the scheduler. The runtime overhead of this
	  option is minimal.

config SCHED_INFO
	bool
	default n

config SCHEDSTATS
	bool "Collect scheduler statistics"
	depends on DEBUG_KERNEL && PROC_FS
	select SCHED_INFO
	help
	  If you say Y here, additional code will be inserted into the
	  scheduler and related routines to collect statistics about
	  scheduler behavior and provide them in /proc/schedstat.  These
	  stats may be useful for both tuning and debugging the scheduler
	  If you aren't debugging the scheduler or trying to tune a specific
	  application, you can say N to avoid the very slight overhead
	  this adds.

endmenu

config DEBUG_TIMEKEEPING
	bool "Enable extra timekeeping sanity checking"
	help
	  This option will enable additional timekeeping sanity checks
	  which may be helpful when diagnosing issues where timekeeping
	  problems are suspected.

	  This may include checks in the timekeeping hotpaths, so this
	  option may have a (very small) performance impact to some
	  workloads.

	  If unsure, say N.

config DEBUG_PREEMPT
	bool "Debug preemptible kernel"
	depends on DEBUG_KERNEL && PREEMPTION && TRACE_IRQFLAGS_SUPPORT
	default y
	help
	  If you say Y here then the kernel will use a debug variant of the
	  commonly used smp_processor_id() function and will print warnings
	  if kernel code uses it in a preemption-unsafe way. Also, the kernel
	  will detect preemption count underflows.

menu "Lock Debugging (spinlocks, mutexes, etc...)"

config LOCK_DEBUGGING_SUPPORT
	bool
	depends on TRACE_IRQFLAGS_SUPPORT && STACKTRACE_SUPPORT && LOCKDEP_SUPPORT
	default y

config PROVE_LOCKING
	bool "Lock debugging: prove locking correctness"
	depends on DEBUG_KERNEL && LOCK_DEBUGGING_SUPPORT
	select LOCKDEP
	select DEBUG_SPINLOCK
	select DEBUG_MUTEXES
	select DEBUG_RT_MUTEXES if RT_MUTEXES
	select DEBUG_RWSEMS
	select DEBUG_WW_MUTEX_SLOWPATH
	select DEBUG_LOCK_ALLOC
	select PREEMPT_COUNT if !ARCH_NO_PREEMPT
	select TRACE_IRQFLAGS
	default n
	help
	 This feature enables the kernel to prove that all locking
	 that occurs in the kernel runtime is mathematically
	 correct: that under no circumstance could an arbitrary (and
	 not yet triggered) combination of observed locking
	 sequences (on an arbitrary number of CPUs, running an
	 arbitrary number of tasks and interrupt contexts) cause a
	 deadlock.

	 In short, this feature enables the kernel to report locking
	 related deadlocks before they actually occur.

	 The proof does not depend on how hard and complex a
	 deadlock scenario would be to trigger: how many
	 participant CPUs, tasks and irq-contexts would be needed
	 for it to trigger. The proof also does not depend on
	 timing: if a race and a resulting deadlock is possible
	 theoretically (no matter how unlikely the race scenario
	 is), it will be proven so and will immediately be
	 reported by the kernel (once the event is observed that
	 makes the deadlock theoretically possible).

	 If a deadlock is impossible (i.e. the locking rules, as
	 observed by the kernel, are mathematically correct), the
	 kernel reports nothing.

	 NOTE: this feature can also be enabled for rwlocks, mutexes
	 and rwsems - in which case all dependencies between these
	 different locking variants are observed and mapped too, and
	 the proof of observed correctness is also maintained for an
	 arbitrary combination of these separate locking variants.

	 For more details, see Documentation/locking/lockdep-design.rst.

config PROVE_RAW_LOCK_NESTING
	bool "Enable raw_spinlock - spinlock nesting checks"
	depends on PROVE_LOCKING
	default n
	help
	 Enable the raw_spinlock vs. spinlock nesting checks which ensure
	 that the lock nesting rules for PREEMPT_RT enabled kernels are
	 not violated.

	 NOTE: There are known nesting problems. So if you enable this
	 option expect lockdep splats until these problems have been fully
	 addressed which is work in progress. This config switch allows to
	 identify and analyze these problems. It will be removed and the
	 check permanentely enabled once the main issues have been fixed.

	 If unsure, select N.

config LOCK_STAT
	bool "Lock usage statistics"
	depends on DEBUG_KERNEL && LOCK_DEBUGGING_SUPPORT
	select LOCKDEP
	select DEBUG_SPINLOCK
	select DEBUG_MUTEXES
	select DEBUG_RT_MUTEXES if RT_MUTEXES
	select DEBUG_LOCK_ALLOC
	default n
	help
	 This feature enables tracking lock contention points

	 For more details, see Documentation/locking/lockstat.rst

	 This also enables lock events required by "perf lock",
	 subcommand of perf.
	 If you want to use "perf lock", you also need to turn on
	 CONFIG_EVENT_TRACING.

	 CONFIG_LOCK_STAT defines "contended" and "acquired" lock events.
	 (CONFIG_LOCKDEP defines "acquire" and "release" events.)

config DEBUG_RT_MUTEXES
	bool "RT Mutex debugging, deadlock detection"
	depends on DEBUG_KERNEL && RT_MUTEXES
	help
	 This allows rt mutex semantics violations and rt mutex related
	 deadlocks (lockups) to be detected and reported automatically.

config DEBUG_SPINLOCK
	bool "Spinlock and rw-lock debugging: basic checks"
	depends on DEBUG_KERNEL
	select UNINLINE_SPIN_UNLOCK
	help
	  Say Y here and build SMP to catch missing spinlock initialization
	  and certain other kinds of spinlock errors commonly made.  This is
	  best used in conjunction with the NMI watchdog so that spinlock
	  deadlocks are also debuggable.

config DEBUG_MUTEXES
	bool "Mutex debugging: basic checks"
	depends on DEBUG_KERNEL
	help
	 This feature allows mutex semantics violations to be detected and
	 reported.

config DEBUG_WW_MUTEX_SLOWPATH
	bool "Wait/wound mutex debugging: Slowpath testing"
	depends on DEBUG_KERNEL && LOCK_DEBUGGING_SUPPORT
	select DEBUG_LOCK_ALLOC
	select DEBUG_SPINLOCK
	select DEBUG_MUTEXES
	help
	 This feature enables slowpath testing for w/w mutex users by
	 injecting additional -EDEADLK wound/backoff cases. Together with
	 the full mutex checks enabled with (CONFIG_PROVE_LOCKING) this
	 will test all possible w/w mutex interface abuse with the
	 exception of simply not acquiring all the required locks.
	 Note that this feature can introduce significant overhead, so
	 it really should not be enabled in a production or distro kernel,
	 even a debug kernel.  If you are a driver writer, enable it.  If
	 you are a distro, do not.

config DEBUG_RWSEMS
	bool "RW Semaphore debugging: basic checks"
	depends on DEBUG_KERNEL
	help
	  This debugging feature allows mismatched rw semaphore locks
	  and unlocks to be detected and reported.

config DEBUG_LOCK_ALLOC
	bool "Lock debugging: detect incorrect freeing of live locks"
	depends on DEBUG_KERNEL && LOCK_DEBUGGING_SUPPORT
	select DEBUG_SPINLOCK
	select DEBUG_MUTEXES
	select DEBUG_RT_MUTEXES if RT_MUTEXES
	select LOCKDEP
	help
	 This feature will check whether any held lock (spinlock, rwlock,
	 mutex or rwsem) is incorrectly freed by the kernel, via any of the
	 memory-freeing routines (kfree(), kmem_cache_free(), free_pages(),
	 vfree(), etc.), whether a live lock is incorrectly reinitialized via
	 spin_lock_init()/mutex_init()/etc., or whether there is any lock
	 held during task exit.

config LOCKDEP
	bool
	depends on DEBUG_KERNEL && LOCK_DEBUGGING_SUPPORT
	select STACKTRACE
	select FRAME_POINTER if !MIPS && !PPC && !ARM && !S390 && !MICROBLAZE && !ARC && !X86
	select KALLSYMS
	select KALLSYMS_ALL

config LOCKDEP_SMALL
	bool

config DEBUG_LOCKDEP
	bool "Lock dependency engine debugging"
	depends on DEBUG_KERNEL && LOCKDEP
	help
	  If you say Y here, the lock dependency engine will do
	  additional runtime checks to debug itself, at the price
	  of more runtime overhead.

config DEBUG_ATOMIC_SLEEP
	bool "Sleep inside atomic section checking"
	select PREEMPT_COUNT
	depends on DEBUG_KERNEL
	depends on !ARCH_NO_PREEMPT
	help
	  If you say Y here, various routines which may sleep will become very
	  noisy if they are called inside atomic sections: when a spinlock is
	  held, inside an rcu read side critical section, inside preempt disabled
	  sections, inside an interrupt, etc...

config DEBUG_LOCKING_API_SELFTESTS
	bool "Locking API boot-time self-tests"
	depends on DEBUG_KERNEL
	help
	  Say Y here if you want the kernel to run a short self-test during
	  bootup. The self-test checks whether common types of locking bugs
	  are detected by debugging mechanisms or not. (if you disable
	  lock debugging then those bugs wont be detected of course.)
	  The following locking APIs are covered: spinlocks, rwlocks,
	  mutexes and rwsems.

config LOCK_TORTURE_TEST
	tristate "torture tests for locking"
	depends on DEBUG_KERNEL
	select TORTURE_TEST
	help
	  This option provides a kernel module that runs torture tests
	  on kernel locking primitives.  The kernel module may be built
	  after the fact on the running kernel to be tested, if desired.

	  Say Y here if you want kernel locking-primitive torture tests
	  to be built into the kernel.
	  Say M if you want these torture tests to build as a module.
	  Say N if you are unsure.

config WW_MUTEX_SELFTEST
	tristate "Wait/wound mutex selftests"
	help
	  This option provides a kernel module that runs tests on the
	  on the struct ww_mutex locking API.

	  It is recommended to enable DEBUG_WW_MUTEX_SLOWPATH in conjunction
	  with this test harness.

	  Say M if you want these self tests to build as a module.
	  Say N if you are unsure.

<<<<<<< HEAD
config SCF_TORTURE_TEST
	tristate "torture tests for smp_call_function*()"
	depends on DEBUG_KERNEL
	select TORTURE_TEST
	help
	  This option provides a kernel module that runs torture tests
	  on the smp_call_function() family of primitives.  The kernel
	  module may be built after the fact on the running kernel to
	  be tested, if desired.
=======
config CSD_LOCK_WAIT_DEBUG
	bool "Debugging for csd_lock_wait(), called from smp_call_function*()"
	depends on DEBUG_KERNEL
	depends on 64BIT
	default n
	help
	  This option enables debug prints when CPUs are slow to respond
	  to the smp_call_function*() IPI wrappers.  These debug prints
	  include the IPI handler function currently executing (if any)
	  and relevant stack traces.
>>>>>>> 2b722160

endmenu # lock debugging

config TRACE_IRQFLAGS
	depends on TRACE_IRQFLAGS_SUPPORT
	bool
	help
	  Enables hooks to interrupt enabling and disabling for
	  either tracing or lock debugging.

config TRACE_IRQFLAGS_NMI
	def_bool y
	depends on TRACE_IRQFLAGS
	depends on TRACE_IRQFLAGS_NMI_SUPPORT

config STACKTRACE
	bool "Stack backtrace support"
	depends on STACKTRACE_SUPPORT
	help
	  This option causes the kernel to create a /proc/pid/stack for
	  every process, showing its current stack trace.
	  It is also used by various kernel debugging features that require
	  stack trace generation.

config WARN_ALL_UNSEEDED_RANDOM
	bool "Warn for all uses of unseeded randomness"
	default n
	help
	  Some parts of the kernel contain bugs relating to their use of
	  cryptographically secure random numbers before it's actually possible
	  to generate those numbers securely. This setting ensures that these
	  flaws don't go unnoticed, by enabling a message, should this ever
	  occur. This will allow people with obscure setups to know when things
	  are going wrong, so that they might contact developers about fixing
	  it.

	  Unfortunately, on some models of some architectures getting
	  a fully seeded CRNG is extremely difficult, and so this can
	  result in dmesg getting spammed for a surprisingly long
	  time.  This is really bad from a security perspective, and
	  so architecture maintainers really need to do what they can
	  to get the CRNG seeded sooner after the system is booted.
	  However, since users cannot do anything actionable to
	  address this, by default the kernel will issue only a single
	  warning for the first use of unseeded randomness.

	  Say Y here if you want to receive warnings for all uses of
	  unseeded randomness.  This will be of use primarily for
	  those developers interested in improving the security of
	  Linux kernels running on their architecture (or
	  subarchitecture).

config DEBUG_KOBJECT
	bool "kobject debugging"
	depends on DEBUG_KERNEL
	help
	  If you say Y here, some extra kobject debugging messages will be sent
	  to the syslog.

config DEBUG_KOBJECT_RELEASE
	bool "kobject release debugging"
	depends on DEBUG_OBJECTS_TIMERS
	help
	  kobjects are reference counted objects.  This means that their
	  last reference count put is not predictable, and the kobject can
	  live on past the point at which a driver decides to drop it's
	  initial reference to the kobject gained on allocation.  An
	  example of this would be a struct device which has just been
	  unregistered.

	  However, some buggy drivers assume that after such an operation,
	  the memory backing the kobject can be immediately freed.  This
	  goes completely against the principles of a refcounted object.

	  If you say Y here, the kernel will delay the release of kobjects
	  on the last reference count to improve the visibility of this
	  kind of kobject release bug.

config HAVE_DEBUG_BUGVERBOSE
	bool

menu "Debug kernel data structures"

config DEBUG_LIST
	bool "Debug linked list manipulation"
	depends on DEBUG_KERNEL || BUG_ON_DATA_CORRUPTION
	help
	  Enable this to turn on extended checks in the linked-list
	  walking routines.

	  If unsure, say N.

config DEBUG_PLIST
	bool "Debug priority linked list manipulation"
	depends on DEBUG_KERNEL
	help
	  Enable this to turn on extended checks in the priority-ordered
	  linked-list (plist) walking routines.  This checks the entire
	  list multiple times during each manipulation.

	  If unsure, say N.

config DEBUG_SG
	bool "Debug SG table operations"
	depends on DEBUG_KERNEL
	help
	  Enable this to turn on checks on scatter-gather tables. This can
	  help find problems with drivers that do not properly initialize
	  their sg tables.

	  If unsure, say N.

config DEBUG_NOTIFIERS
	bool "Debug notifier call chains"
	depends on DEBUG_KERNEL
	help
	  Enable this to turn on sanity checking for notifier call chains.
	  This is most useful for kernel developers to make sure that
	  modules properly unregister themselves from notifier chains.
	  This is a relatively cheap check but if you care about maximum
	  performance, say N.

config BUG_ON_DATA_CORRUPTION
	bool "Trigger a BUG when data corruption is detected"
	select DEBUG_LIST
	help
	  Select this option if the kernel should BUG when it encounters
	  data corruption in kernel memory structures when they get checked
	  for validity.

	  If unsure, say N.

endmenu

config DEBUG_CREDENTIALS
	bool "Debug credential management"
	depends on DEBUG_KERNEL
	help
	  Enable this to turn on some debug checking for credential
	  management.  The additional code keeps track of the number of
	  pointers from task_structs to any given cred struct, and checks to
	  see that this number never exceeds the usage count of the cred
	  struct.

	  Furthermore, if SELinux is enabled, this also checks that the
	  security pointer in the cred struct is never seen to be invalid.

	  If unsure, say N.

source "kernel/rcu/Kconfig.debug"

config DEBUG_WQ_FORCE_RR_CPU
	bool "Force round-robin CPU selection for unbound work items"
	depends on DEBUG_KERNEL
	default n
	help
	  Workqueue used to implicitly guarantee that work items queued
	  without explicit CPU specified are put on the local CPU.  This
	  guarantee is no longer true and while local CPU is still
	  preferred work items may be put on foreign CPUs.  Kernel
	  parameter "workqueue.debug_force_rr_cpu" is added to force
	  round-robin CPU selection to flush out usages which depend on the
	  now broken guarantee.  This config option enables the debug
	  feature by default.  When enabled, memory and cache locality will
	  be impacted.

config DEBUG_BLOCK_EXT_DEVT
	bool "Force extended block device numbers and spread them"
	depends on DEBUG_KERNEL
	depends on BLOCK
	default n
	help
	  BIG FAT WARNING: ENABLING THIS OPTION MIGHT BREAK BOOTING ON
	  SOME DISTRIBUTIONS.  DO NOT ENABLE THIS UNLESS YOU KNOW WHAT
	  YOU ARE DOING.  Distros, please enable this and fix whatever
	  is broken.

	  Conventionally, block device numbers are allocated from
	  predetermined contiguous area.  However, extended block area
	  may introduce non-contiguous block device numbers.  This
	  option forces most block device numbers to be allocated from
	  the extended space and spreads them to discover kernel or
	  userland code paths which assume predetermined contiguous
	  device number allocation.

	  Note that turning on this debug option shuffles all the
	  device numbers for all IDE and SCSI devices including libata
	  ones, so root partition specified using device number
	  directly (via rdev or root=MAJ:MIN) won't work anymore.
	  Textual device names (root=/dev/sdXn) will continue to work.

	  Say N if you are unsure.

config CPU_HOTPLUG_STATE_CONTROL
	bool "Enable CPU hotplug state control"
	depends on DEBUG_KERNEL
	depends on HOTPLUG_CPU
	default n
	help
	  Allows to write steps between "offline" and "online" to the CPUs
	  sysfs target file so states can be stepped granular. This is a debug
	  option for now as the hotplug machinery cannot be stopped and
	  restarted at arbitrary points yet.

	  Say N if your are unsure.

config LATENCYTOP
	bool "Latency measuring infrastructure"
	depends on DEBUG_KERNEL
	depends on STACKTRACE_SUPPORT
	depends on PROC_FS
	select FRAME_POINTER if !MIPS && !PPC && !S390 && !MICROBLAZE && !ARM && !ARC && !X86
	select KALLSYMS
	select KALLSYMS_ALL
	select STACKTRACE
	select SCHEDSTATS
	select SCHED_DEBUG
	help
	  Enable this option if you want to use the LatencyTOP tool
	  to find out which userspace is blocking on what kernel operations.

source "kernel/trace/Kconfig"

config PROVIDE_OHCI1394_DMA_INIT
	bool "Remote debugging over FireWire early on boot"
	depends on PCI && X86
	help
	  If you want to debug problems which hang or crash the kernel early
	  on boot and the crashing machine has a FireWire port, you can use
	  this feature to remotely access the memory of the crashed machine
	  over FireWire. This employs remote DMA as part of the OHCI1394
	  specification which is now the standard for FireWire controllers.

	  With remote DMA, you can monitor the printk buffer remotely using
	  firescope and access all memory below 4GB using fireproxy from gdb.
	  Even controlling a kernel debugger is possible using remote DMA.

	  Usage:

	  If ohci1394_dma=early is used as boot parameter, it will initialize
	  all OHCI1394 controllers which are found in the PCI config space.

	  As all changes to the FireWire bus such as enabling and disabling
	  devices cause a bus reset and thereby disable remote DMA for all
	  devices, be sure to have the cable plugged and FireWire enabled on
	  the debugging host before booting the debug target for debugging.

	  This code (~1k) is freed after boot. By then, the firewire stack
	  in charge of the OHCI-1394 controllers should be used instead.

	  See Documentation/core-api/debugging-via-ohci1394.rst for more information.

source "samples/Kconfig"

source "lib/Kconfig.kcsan"

config ARCH_HAS_DEVMEM_IS_ALLOWED
	bool

config STRICT_DEVMEM
	bool "Filter access to /dev/mem"
	depends on MMU && DEVMEM
	depends on ARCH_HAS_DEVMEM_IS_ALLOWED
	default y if PPC || X86 || ARM64
	help
	  If this option is disabled, you allow userspace (root) access to all
	  of memory, including kernel and userspace memory. Accidental
	  access to this is obviously disastrous, but specific access can
	  be used by people debugging the kernel. Note that with PAT support
	  enabled, even in this case there are restrictions on /dev/mem
	  use due to the cache aliasing requirements.

	  If this option is switched on, and IO_STRICT_DEVMEM=n, the /dev/mem
	  file only allows userspace access to PCI space and the BIOS code and
	  data regions.  This is sufficient for dosemu and X and all common
	  users of /dev/mem.

	  If in doubt, say Y.

config IO_STRICT_DEVMEM
	bool "Filter I/O access to /dev/mem"
	depends on STRICT_DEVMEM
	help
	  If this option is disabled, you allow userspace (root) access to all
	  io-memory regardless of whether a driver is actively using that
	  range.  Accidental access to this is obviously disastrous, but
	  specific access can be used by people debugging kernel drivers.

	  If this option is switched on, the /dev/mem file only allows
	  userspace access to *idle* io-memory ranges (see /proc/iomem) This
	  may break traditional users of /dev/mem (dosemu, legacy X, etc...)
	  if the driver using a given range cannot be disabled.

	  If in doubt, say Y.

menu "$(SRCARCH) Debugging"

source "arch/$(SRCARCH)/Kconfig.debug"

endmenu

menu "Kernel Testing and Coverage"

source "lib/kunit/Kconfig"

config NOTIFIER_ERROR_INJECTION
	tristate "Notifier error injection"
	depends on DEBUG_KERNEL
	select DEBUG_FS
	help
	  This option provides the ability to inject artificial errors to
	  specified notifier chain callbacks. It is useful to test the error
	  handling of notifier call chain failures.

	  Say N if unsure.

config PM_NOTIFIER_ERROR_INJECT
	tristate "PM notifier error injection module"
	depends on PM && NOTIFIER_ERROR_INJECTION
	default m if PM_DEBUG
	help
	  This option provides the ability to inject artificial errors to
	  PM notifier chain callbacks.  It is controlled through debugfs
	  interface /sys/kernel/debug/notifier-error-inject/pm

	  If the notifier call chain should be failed with some events
	  notified, write the error code to "actions/<notifier event>/error".

	  Example: Inject PM suspend error (-12 = -ENOMEM)

	  # cd /sys/kernel/debug/notifier-error-inject/pm/
	  # echo -12 > actions/PM_SUSPEND_PREPARE/error
	  # echo mem > /sys/power/state
	  bash: echo: write error: Cannot allocate memory

	  To compile this code as a module, choose M here: the module will
	  be called pm-notifier-error-inject.

	  If unsure, say N.

config OF_RECONFIG_NOTIFIER_ERROR_INJECT
	tristate "OF reconfig notifier error injection module"
	depends on OF_DYNAMIC && NOTIFIER_ERROR_INJECTION
	help
	  This option provides the ability to inject artificial errors to
	  OF reconfig notifier chain callbacks.  It is controlled
	  through debugfs interface under
	  /sys/kernel/debug/notifier-error-inject/OF-reconfig/

	  If the notifier call chain should be failed with some events
	  notified, write the error code to "actions/<notifier event>/error".

	  To compile this code as a module, choose M here: the module will
	  be called of-reconfig-notifier-error-inject.

	  If unsure, say N.

config NETDEV_NOTIFIER_ERROR_INJECT
	tristate "Netdev notifier error injection module"
	depends on NET && NOTIFIER_ERROR_INJECTION
	help
	  This option provides the ability to inject artificial errors to
	  netdevice notifier chain callbacks.  It is controlled through debugfs
	  interface /sys/kernel/debug/notifier-error-inject/netdev

	  If the notifier call chain should be failed with some events
	  notified, write the error code to "actions/<notifier event>/error".

	  Example: Inject netdevice mtu change error (-22 = -EINVAL)

	  # cd /sys/kernel/debug/notifier-error-inject/netdev
	  # echo -22 > actions/NETDEV_CHANGEMTU/error
	  # ip link set eth0 mtu 1024
	  RTNETLINK answers: Invalid argument

	  To compile this code as a module, choose M here: the module will
	  be called netdev-notifier-error-inject.

	  If unsure, say N.

config FUNCTION_ERROR_INJECTION
	def_bool y
	depends on HAVE_FUNCTION_ERROR_INJECTION && KPROBES

config FAULT_INJECTION
	bool "Fault-injection framework"
	depends on DEBUG_KERNEL
	help
	  Provide fault-injection framework.
	  For more details, see Documentation/fault-injection/.

config FAILSLAB
	bool "Fault-injection capability for kmalloc"
	depends on FAULT_INJECTION
	depends on SLAB || SLUB
	help
	  Provide fault-injection capability for kmalloc.

config FAIL_PAGE_ALLOC
	bool "Fault-injection capability for alloc_pages()"
	depends on FAULT_INJECTION
	help
	  Provide fault-injection capability for alloc_pages().

config FAIL_MAKE_REQUEST
	bool "Fault-injection capability for disk IO"
	depends on FAULT_INJECTION && BLOCK
	help
	  Provide fault-injection capability for disk IO.

config FAIL_IO_TIMEOUT
	bool "Fault-injection capability for faking disk interrupts"
	depends on FAULT_INJECTION && BLOCK
	help
	  Provide fault-injection capability on end IO handling. This
	  will make the block layer "forget" an interrupt as configured,
	  thus exercising the error handling.

	  Only works with drivers that use the generic timeout handling,
	  for others it wont do anything.

config FAIL_FUTEX
	bool "Fault-injection capability for futexes"
	select DEBUG_FS
	depends on FAULT_INJECTION && FUTEX
	help
	  Provide fault-injection capability for futexes.

config FAULT_INJECTION_DEBUG_FS
	bool "Debugfs entries for fault-injection capabilities"
	depends on FAULT_INJECTION && SYSFS && DEBUG_FS
	help
	  Enable configuration of fault-injection capabilities via debugfs.

config FAIL_FUNCTION
	bool "Fault-injection capability for functions"
	depends on FAULT_INJECTION_DEBUG_FS && FUNCTION_ERROR_INJECTION
	help
	  Provide function-based fault-injection capability.
	  This will allow you to override a specific function with a return
	  with given return value. As a result, function caller will see
	  an error value and have to handle it. This is useful to test the
	  error handling in various subsystems.

config FAIL_MMC_REQUEST
	bool "Fault-injection capability for MMC IO"
	depends on FAULT_INJECTION_DEBUG_FS && MMC
	help
	  Provide fault-injection capability for MMC IO.
	  This will make the mmc core return data errors. This is
	  useful to test the error handling in the mmc block device
	  and to test how the mmc host driver handles retries from
	  the block device.

config FAULT_INJECTION_STACKTRACE_FILTER
	bool "stacktrace filter for fault-injection capabilities"
	depends on FAULT_INJECTION_DEBUG_FS && STACKTRACE_SUPPORT
	depends on !X86_64
	select STACKTRACE
	select FRAME_POINTER if !MIPS && !PPC && !S390 && !MICROBLAZE && !ARM && !ARC && !X86
	help
	  Provide stacktrace filter for fault-injection capabilities

config ARCH_HAS_KCOV
	bool
	help
	  An architecture should select this when it can successfully
	  build and run with CONFIG_KCOV. This typically requires
	  disabling instrumentation for some early boot code.

config CC_HAS_SANCOV_TRACE_PC
	def_bool $(cc-option,-fsanitize-coverage=trace-pc)


config KCOV
	bool "Code coverage for fuzzing"
	depends on ARCH_HAS_KCOV
	depends on CC_HAS_SANCOV_TRACE_PC || GCC_PLUGINS
	select DEBUG_FS
	select GCC_PLUGIN_SANCOV if !CC_HAS_SANCOV_TRACE_PC
	help
	  KCOV exposes kernel code coverage information in a form suitable
	  for coverage-guided fuzzing (randomized testing).

	  If RANDOMIZE_BASE is enabled, PC values will not be stable across
	  different machines and across reboots. If you need stable PC values,
	  disable RANDOMIZE_BASE.

	  For more details, see Documentation/dev-tools/kcov.rst.

config KCOV_ENABLE_COMPARISONS
	bool "Enable comparison operands collection by KCOV"
	depends on KCOV
	depends on $(cc-option,-fsanitize-coverage=trace-cmp)
	help
	  KCOV also exposes operands of every comparison in the instrumented
	  code along with operand sizes and PCs of the comparison instructions.
	  These operands can be used by fuzzing engines to improve the quality
	  of fuzzing coverage.

config KCOV_INSTRUMENT_ALL
	bool "Instrument all code by default"
	depends on KCOV
	default y
	help
	  If you are doing generic system call fuzzing (like e.g. syzkaller),
	  then you will want to instrument the whole kernel and you should
	  say y here. If you are doing more targeted fuzzing (like e.g.
	  filesystem fuzzing with AFL) then you will want to enable coverage
	  for more specific subsets of files, and should say n here.

config KCOV_IRQ_AREA_SIZE
	hex "Size of interrupt coverage collection area in words"
	depends on KCOV
	default 0x40000
	help
	  KCOV uses preallocated per-cpu areas to collect coverage from
	  soft interrupts. This specifies the size of those areas in the
	  number of unsigned long words.

menuconfig RUNTIME_TESTING_MENU
	bool "Runtime Testing"
	def_bool y

if RUNTIME_TESTING_MENU

config LKDTM
	tristate "Linux Kernel Dump Test Tool Module"
	depends on DEBUG_FS
	help
	This module enables testing of the different dumping mechanisms by
	inducing system failures at predefined crash points.
	If you don't need it: say N
	Choose M here to compile this code as a module. The module will be
	called lkdtm.

	Documentation on how to use the module can be found in
	Documentation/fault-injection/provoke-crashes.rst

config TEST_LIST_SORT
	tristate "Linked list sorting test"
	depends on DEBUG_KERNEL || m
	help
	  Enable this to turn on 'list_sort()' function test. This test is
	  executed only once during system boot (so affects only boot time),
	  or at module load time.

	  If unsure, say N.

config TEST_MIN_HEAP
	tristate "Min heap test"
	depends on DEBUG_KERNEL || m
	help
	  Enable this to turn on min heap function tests. This test is
	  executed only once during system boot (so affects only boot time),
	  or at module load time.

	  If unsure, say N.

config TEST_SORT
	tristate "Array-based sort test"
	depends on DEBUG_KERNEL || m
	help
	  This option enables the self-test function of 'sort()' at boot,
	  or at module load time.

	  If unsure, say N.

config KPROBES_SANITY_TEST
	bool "Kprobes sanity tests"
	depends on DEBUG_KERNEL
	depends on KPROBES
	help
	  This option provides for testing basic kprobes functionality on
	  boot. Samples of kprobe and kretprobe are inserted and
	  verified for functionality.

	  Say N if you are unsure.

config BACKTRACE_SELF_TEST
	tristate "Self test for the backtrace code"
	depends on DEBUG_KERNEL
	help
	  This option provides a kernel module that can be used to test
	  the kernel stack backtrace code. This option is not useful
	  for distributions or general kernels, but only for kernel
	  developers working on architecture code.

	  Note that if you want to also test saved backtraces, you will
	  have to enable STACKTRACE as well.

	  Say N if you are unsure.

config RBTREE_TEST
	tristate "Red-Black tree test"
	depends on DEBUG_KERNEL
	help
	  A benchmark measuring the performance of the rbtree library.
	  Also includes rbtree invariant checks.

config REED_SOLOMON_TEST
	tristate "Reed-Solomon library test"
	depends on DEBUG_KERNEL || m
	select REED_SOLOMON
	select REED_SOLOMON_ENC16
	select REED_SOLOMON_DEC16
	help
	  This option enables the self-test function of rslib at boot,
	  or at module load time.

	  If unsure, say N.

config INTERVAL_TREE_TEST
	tristate "Interval tree test"
	depends on DEBUG_KERNEL
	select INTERVAL_TREE
	help
	  A benchmark measuring the performance of the interval tree library

config PERCPU_TEST
	tristate "Per cpu operations test"
	depends on m && DEBUG_KERNEL
	help
	  Enable this option to build test module which validates per-cpu
	  operations.

	  If unsure, say N.

config ATOMIC64_SELFTEST
	tristate "Perform an atomic64_t self-test"
	help
	  Enable this option to test the atomic64_t functions at boot or
	  at module load time.

	  If unsure, say N.

config ASYNC_RAID6_TEST
	tristate "Self test for hardware accelerated raid6 recovery"
	depends on ASYNC_RAID6_RECOV
	select ASYNC_MEMCPY
	help
	  This is a one-shot self test that permutes through the
	  recovery of all the possible two disk failure scenarios for a
	  N-disk array.  Recovery is performed with the asynchronous
	  raid6 recovery routines, and will optionally use an offload
	  engine if one is available.

	  If unsure, say N.

config TEST_HEXDUMP
	tristate "Test functions located in the hexdump module at runtime"

config TEST_STRING_HELPERS
	tristate "Test functions located in the string_helpers module at runtime"

config TEST_STRSCPY
	tristate "Test strscpy*() family of functions at runtime"

config TEST_KSTRTOX
	tristate "Test kstrto*() family of functions at runtime"

config TEST_PRINTF
	tristate "Test printf() family of functions at runtime"

config TEST_BITMAP
	tristate "Test bitmap_*() family of functions at runtime"
	help
	  Enable this option to test the bitmap functions at boot.

	  If unsure, say N.

config TEST_BITFIELD
	tristate "Test bitfield functions at runtime"
	help
	  Enable this option to test the bitfield functions at boot.

	  If unsure, say N.

config TEST_UUID
	tristate "Test functions located in the uuid module at runtime"

config TEST_XARRAY
	tristate "Test the XArray code at runtime"

config TEST_OVERFLOW
	tristate "Test check_*_overflow() functions at runtime"

config TEST_RHASHTABLE
	tristate "Perform selftest on resizable hash table"
	help
	  Enable this option to test the rhashtable functions at boot.

	  If unsure, say N.

config TEST_HASH
	tristate "Perform selftest on hash functions"
	help
	  Enable this option to test the kernel's integer (<linux/hash.h>),
	  string (<linux/stringhash.h>), and siphash (<linux/siphash.h>)
	  hash functions on boot (or module load).

	  This is intended to help people writing architecture-specific
	  optimized versions.  If unsure, say N.

config TEST_IDA
	tristate "Perform selftest on IDA functions"

config TEST_PARMAN
	tristate "Perform selftest on priority array manager"
	depends on PARMAN
	help
	  Enable this option to test priority array manager on boot
	  (or module load).

	  If unsure, say N.

config TEST_IRQ_TIMINGS
	bool "IRQ timings selftest"
	depends on IRQ_TIMINGS
	help
	  Enable this option to test the irq timings code on boot.

	  If unsure, say N.

config TEST_LKM
	tristate "Test module loading with 'hello world' module"
	depends on m
	help
	  This builds the "test_module" module that emits "Hello, world"
	  on printk when loaded. It is designed to be used for basic
	  evaluation of the module loading subsystem (for example when
	  validating module verification). It lacks any extra dependencies,
	  and will not normally be loaded by the system unless explicitly
	  requested by name.

	  If unsure, say N.

config TEST_BITOPS
	tristate "Test module for compilation of bitops operations"
	depends on m
	help
	  This builds the "test_bitops" module that is much like the
	  TEST_LKM module except that it does a basic exercise of the
	  set/clear_bit macros and get_count_order/long to make sure there are
	  no compiler warnings from C=1 sparse checker or -Wextra
	  compilations. It has no dependencies and doesn't run or load unless
	  explicitly requested by name.  for example: modprobe test_bitops.

	  If unsure, say N.

config TEST_VMALLOC
	tristate "Test module for stress/performance analysis of vmalloc allocator"
	default n
       depends on MMU
	depends on m
	help
	  This builds the "test_vmalloc" module that should be used for
	  stress and performance analysis. So, any new change for vmalloc
	  subsystem can be evaluated from performance and stability point
	  of view.

	  If unsure, say N.

config TEST_USER_COPY
	tristate "Test user/kernel boundary protections"
	depends on m
	help
	  This builds the "test_user_copy" module that runs sanity checks
	  on the copy_to/from_user infrastructure, making sure basic
	  user/kernel boundary testing is working. If it fails to load,
	  a regression has been detected in the user/kernel memory boundary
	  protections.

	  If unsure, say N.

config TEST_BPF
	tristate "Test BPF filter functionality"
	depends on m && NET
	help
	  This builds the "test_bpf" module that runs various test vectors
	  against the BPF interpreter or BPF JIT compiler depending on the
	  current setting. This is in particular useful for BPF JIT compiler
	  development, but also to run regression tests against changes in
	  the interpreter code. It also enables test stubs for eBPF maps and
	  verifier used by user space verifier testsuite.

	  If unsure, say N.

config TEST_BLACKHOLE_DEV
	tristate "Test blackhole netdev functionality"
	depends on m && NET
	help
	  This builds the "test_blackhole_dev" module that validates the
	  data path through this blackhole netdev.

	  If unsure, say N.

config FIND_BIT_BENCHMARK
	tristate "Test find_bit functions"
	help
	  This builds the "test_find_bit" module that measure find_*_bit()
	  functions performance.

	  If unsure, say N.

config TEST_FIRMWARE
	tristate "Test firmware loading via userspace interface"
	depends on FW_LOADER
	help
	  This builds the "test_firmware" module that creates a userspace
	  interface for testing firmware loading. This can be used to
	  control the triggering of firmware loading without needing an
	  actual firmware-using device. The contents can be rechecked by
	  userspace.

	  If unsure, say N.

config TEST_SYSCTL
	tristate "sysctl test driver"
	depends on PROC_SYSCTL
	help
	  This builds the "test_sysctl" module. This driver enables to test the
	  proc sysctl interfaces available to drivers safely without affecting
	  production knobs which might alter system functionality.

	  If unsure, say N.

config SYSCTL_KUNIT_TEST
	tristate "KUnit test for sysctl" if !KUNIT_ALL_TESTS
	depends on KUNIT
	default KUNIT_ALL_TESTS
	help
	  This builds the proc sysctl unit test, which runs on boot.
	  Tests the API contract and implementation correctness of sysctl.
	  For more information on KUnit and unit tests in general please refer
	  to the KUnit documentation in Documentation/dev-tools/kunit/.

	  If unsure, say N.

config LIST_KUNIT_TEST
	tristate "KUnit Test for Kernel Linked-list structures" if !KUNIT_ALL_TESTS
	depends on KUNIT
	default KUNIT_ALL_TESTS
	help
	  This builds the linked list KUnit test suite.
	  It tests that the API and basic functionality of the list_head type
	  and associated macros.

	  KUnit tests run during boot and output the results to the debug log
	  in TAP format (https://testanything.org/). Only useful for kernel devs
	  running the KUnit test harness, and not intended for inclusion into a
	  production build.

	  For more information on KUnit and unit tests in general please refer
	  to the KUnit documentation in Documentation/dev-tools/kunit/.

	  If unsure, say N.

config LINEAR_RANGES_TEST
	tristate "KUnit test for linear_ranges"
	depends on KUNIT
	select LINEAR_RANGES
	help
	  This builds the linear_ranges unit test, which runs on boot.
	  Tests the linear_ranges logic correctness.
	  For more information on KUnit and unit tests in general please refer
	  to the KUnit documentation in Documentation/dev-tools/kunit/.

	  If unsure, say N.

config BITS_TEST
	tristate "KUnit test for bits.h"
	depends on KUNIT
	help
	  This builds the bits unit test.
	  Tests the logic of macros defined in bits.h.
	  For more information on KUnit and unit tests in general please refer
	  to the KUnit documentation in Documentation/dev-tools/kunit/.

	  If unsure, say N.

config TEST_UDELAY
	tristate "udelay test driver"
	help
	  This builds the "udelay_test" module that helps to make sure
	  that udelay() is working properly.

	  If unsure, say N.

config TEST_STATIC_KEYS
	tristate "Test static keys"
	depends on m
	help
	  Test the static key interfaces.

	  If unsure, say N.

config TEST_KMOD
	tristate "kmod stress tester"
	depends on m
	depends on NETDEVICES && NET_CORE && INET # for TUN
	depends on BLOCK
	select TEST_LKM
	select XFS_FS
	select TUN
	select BTRFS_FS
	help
	  Test the kernel's module loading mechanism: kmod. kmod implements
	  support to load modules using the Linux kernel's usermode helper.
	  This test provides a series of tests against kmod.

	  Although technically you can either build test_kmod as a module or
	  into the kernel we disallow building it into the kernel since
	  it stress tests request_module() and this will very likely cause
	  some issues by taking over precious threads available from other
	  module load requests, ultimately this could be fatal.

	  To run tests run:

	  tools/testing/selftests/kmod/kmod.sh --help

	  If unsure, say N.

config TEST_DEBUG_VIRTUAL
	tristate "Test CONFIG_DEBUG_VIRTUAL feature"
	depends on DEBUG_VIRTUAL
	help
	  Test the kernel's ability to detect incorrect calls to
	  virt_to_phys() done against the non-linear part of the
	  kernel's virtual address map.

	  If unsure, say N.

config TEST_MEMCAT_P
	tristate "Test memcat_p() helper function"
	help
	  Test the memcat_p() helper for correctly merging two
	  pointer arrays together.

	  If unsure, say N.

config TEST_LIVEPATCH
	tristate "Test livepatching"
	default n
	depends on DYNAMIC_DEBUG
	depends on LIVEPATCH
	depends on m
	help
	  Test kernel livepatching features for correctness.  The tests will
	  load test modules that will be livepatched in various scenarios.

	  To run all the livepatching tests:

	  make -C tools/testing/selftests TARGETS=livepatch run_tests

	  Alternatively, individual tests may be invoked:

	  tools/testing/selftests/livepatch/test-callbacks.sh
	  tools/testing/selftests/livepatch/test-livepatch.sh
	  tools/testing/selftests/livepatch/test-shadow-vars.sh

	  If unsure, say N.

config TEST_OBJAGG
	tristate "Perform selftest on object aggreration manager"
	default n
	depends on OBJAGG
	help
	  Enable this option to test object aggregation manager on boot
	  (or module load).


config TEST_STACKINIT
	tristate "Test level of stack variable initialization"
	help
	  Test if the kernel is zero-initializing stack variables and
	  padding. Coverage is controlled by compiler flags,
	  CONFIG_GCC_PLUGIN_STRUCTLEAK, CONFIG_GCC_PLUGIN_STRUCTLEAK_BYREF,
	  or CONFIG_GCC_PLUGIN_STRUCTLEAK_BYREF_ALL.

	  If unsure, say N.

config TEST_MEMINIT
	tristate "Test heap/page initialization"
	help
	  Test if the kernel is zero-initializing heap and page allocations.
	  This can be useful to test init_on_alloc and init_on_free features.

	  If unsure, say N.

config TEST_HMM
	tristate "Test HMM (Heterogeneous Memory Management)"
	depends on TRANSPARENT_HUGEPAGE
	depends on DEVICE_PRIVATE
	select HMM_MIRROR
	select MMU_NOTIFIER
	help
	  This is a pseudo device driver solely for testing HMM.
	  Say M here if you want to build the HMM test module.
	  Doing so will allow you to run tools/testing/selftest/vm/hmm-tests.

	  If unsure, say N.

config TEST_FPU
	tristate "Test floating point operations in kernel space"
	depends on X86 && !KCOV_INSTRUMENT_ALL
	help
	  Enable this option to add /sys/kernel/debug/selftest_helpers/test_fpu
	  which will trigger a sequence of floating point operations. This is used
	  for self-testing floating point control register setting in
	  kernel_fpu_begin().

	  If unsure, say N.

endif # RUNTIME_TESTING_MENU

config MEMTEST
	bool "Memtest"
	help
	  This option adds a kernel parameter 'memtest', which allows memtest
	  to be set.
	        memtest=0, mean disabled; -- default
	        memtest=1, mean do 1 test pattern;
	        ...
	        memtest=17, mean do 17 test patterns.
	  If you are unsure how to answer this question, answer N.



config HYPERV_TESTING
	bool "Microsoft Hyper-V driver testing"
	default n
	depends on HYPERV && DEBUG_FS
	help
	  Select this option to enable Hyper-V vmbus testing.

endmenu # "Kernel Testing and Coverage"

endmenu # Kernel hacking<|MERGE_RESOLUTION|>--- conflicted
+++ resolved
@@ -1367,7 +1367,6 @@
 	  Say M if you want these self tests to build as a module.
 	  Say N if you are unsure.
 
-<<<<<<< HEAD
 config SCF_TORTURE_TEST
 	tristate "torture tests for smp_call_function*()"
 	depends on DEBUG_KERNEL
@@ -1377,7 +1376,7 @@
 	  on the smp_call_function() family of primitives.  The kernel
 	  module may be built after the fact on the running kernel to
 	  be tested, if desired.
-=======
+
 config CSD_LOCK_WAIT_DEBUG
 	bool "Debugging for csd_lock_wait(), called from smp_call_function*()"
 	depends on DEBUG_KERNEL
@@ -1388,7 +1387,6 @@
 	  to the smp_call_function*() IPI wrappers.  These debug prints
 	  include the IPI handler function currently executing (if any)
 	  and relevant stack traces.
->>>>>>> 2b722160
 
 endmenu # lock debugging
 
