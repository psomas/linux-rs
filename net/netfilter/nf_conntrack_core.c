/* Connection state tracking for netfilter.  This is separated from,
   but required by, the NAT layer; it can also be used by an iptables
   extension. */

/* (C) 1999-2001 Paul `Rusty' Russell
 * (C) 2002-2006 Netfilter Core Team <coreteam@netfilter.org>
 * (C) 2003,2004 USAGI/WIDE Project <http://www.linux-ipv6.org>
 *
 * This program is free software; you can redistribute it and/or modify
 * it under the terms of the GNU General Public License version 2 as
 * published by the Free Software Foundation.
 */

#include <linux/types.h>
#include <linux/netfilter.h>
#include <linux/module.h>
#include <linux/sched.h>
#include <linux/skbuff.h>
#include <linux/proc_fs.h>
#include <linux/vmalloc.h>
#include <linux/stddef.h>
#include <linux/slab.h>
#include <linux/random.h>
#include <linux/jhash.h>
#include <linux/err.h>
#include <linux/percpu.h>
#include <linux/moduleparam.h>
#include <linux/notifier.h>
#include <linux/kernel.h>
#include <linux/netdevice.h>
#include <linux/socket.h>
#include <linux/mm.h>
#include <linux/nsproxy.h>
#include <linux/rculist_nulls.h>

#include <net/netfilter/nf_conntrack.h>
#include <net/netfilter/nf_conntrack_l3proto.h>
#include <net/netfilter/nf_conntrack_l4proto.h>
#include <net/netfilter/nf_conntrack_expect.h>
#include <net/netfilter/nf_conntrack_helper.h>
#include <net/netfilter/nf_conntrack_core.h>
#include <net/netfilter/nf_conntrack_extend.h>
#include <net/netfilter/nf_conntrack_acct.h>
#include <net/netfilter/nf_conntrack_ecache.h>
#include <net/netfilter/nf_conntrack_zones.h>
#include <net/netfilter/nf_nat.h>
#include <net/netfilter/nf_nat_core.h>

#define NF_CONNTRACK_VERSION	"0.5.0"

int (*nfnetlink_parse_nat_setup_hook)(struct nf_conn *ct,
				      enum nf_nat_manip_type manip,
				      const struct nlattr *attr) __read_mostly;
EXPORT_SYMBOL_GPL(nfnetlink_parse_nat_setup_hook);

DEFINE_SPINLOCK(nf_conntrack_lock);
EXPORT_SYMBOL_GPL(nf_conntrack_lock);

unsigned int nf_conntrack_htable_size __read_mostly;
EXPORT_SYMBOL_GPL(nf_conntrack_htable_size);

unsigned int nf_conntrack_max __read_mostly;
EXPORT_SYMBOL_GPL(nf_conntrack_max);

DEFINE_PER_CPU(struct nf_conn, nf_conntrack_untracked);
EXPORT_PER_CPU_SYMBOL(nf_conntrack_untracked);

static int nf_conntrack_hash_rnd_initted;
static unsigned int nf_conntrack_hash_rnd;

static u_int32_t __hash_conntrack(const struct nf_conntrack_tuple *tuple,
				  u16 zone, unsigned int size, unsigned int rnd)
{
	unsigned int n;
	u_int32_t h;

	/* The direction must be ignored, so we hash everything up to the
	 * destination ports (which is a multiple of 4) and treat the last
	 * three bytes manually.
	 */
	n = (sizeof(tuple->src) + sizeof(tuple->dst.u3)) / sizeof(u32);
	h = jhash2((u32 *)tuple, n,
		   zone ^ rnd ^ (((__force __u16)tuple->dst.u.all << 16) |
				 tuple->dst.protonum));

	return ((u64)h * size) >> 32;
}

static inline u_int32_t hash_conntrack(const struct net *net, u16 zone,
				       const struct nf_conntrack_tuple *tuple)
{
	return __hash_conntrack(tuple, zone, net->ct.htable_size,
				nf_conntrack_hash_rnd);
}

bool
nf_ct_get_tuple(const struct sk_buff *skb,
		unsigned int nhoff,
		unsigned int dataoff,
		u_int16_t l3num,
		u_int8_t protonum,
		struct nf_conntrack_tuple *tuple,
		const struct nf_conntrack_l3proto *l3proto,
		const struct nf_conntrack_l4proto *l4proto)
{
	memset(tuple, 0, sizeof(*tuple));

	tuple->src.l3num = l3num;
	if (l3proto->pkt_to_tuple(skb, nhoff, tuple) == 0)
		return false;

	tuple->dst.protonum = protonum;
	tuple->dst.dir = IP_CT_DIR_ORIGINAL;

	return l4proto->pkt_to_tuple(skb, dataoff, tuple);
}
EXPORT_SYMBOL_GPL(nf_ct_get_tuple);

bool nf_ct_get_tuplepr(const struct sk_buff *skb, unsigned int nhoff,
		       u_int16_t l3num, struct nf_conntrack_tuple *tuple)
{
	struct nf_conntrack_l3proto *l3proto;
	struct nf_conntrack_l4proto *l4proto;
	unsigned int protoff;
	u_int8_t protonum;
	int ret;

	rcu_read_lock();

	l3proto = __nf_ct_l3proto_find(l3num);
	ret = l3proto->get_l4proto(skb, nhoff, &protoff, &protonum);
	if (ret != NF_ACCEPT) {
		rcu_read_unlock();
		return false;
	}

	l4proto = __nf_ct_l4proto_find(l3num, protonum);

	ret = nf_ct_get_tuple(skb, nhoff, protoff, l3num, protonum, tuple,
			      l3proto, l4proto);

	rcu_read_unlock();
	return ret;
}
EXPORT_SYMBOL_GPL(nf_ct_get_tuplepr);

bool
nf_ct_invert_tuple(struct nf_conntrack_tuple *inverse,
		   const struct nf_conntrack_tuple *orig,
		   const struct nf_conntrack_l3proto *l3proto,
		   const struct nf_conntrack_l4proto *l4proto)
{
	memset(inverse, 0, sizeof(*inverse));

	inverse->src.l3num = orig->src.l3num;
	if (l3proto->invert_tuple(inverse, orig) == 0)
		return false;

	inverse->dst.dir = !orig->dst.dir;

	inverse->dst.protonum = orig->dst.protonum;
	return l4proto->invert_tuple(inverse, orig);
}
EXPORT_SYMBOL_GPL(nf_ct_invert_tuple);

static void
clean_from_lists(struct nf_conn *ct)
{
	pr_debug("clean_from_lists(%p)\n", ct);
	hlist_nulls_del_rcu(&ct->tuplehash[IP_CT_DIR_ORIGINAL].hnnode);
	hlist_nulls_del_rcu(&ct->tuplehash[IP_CT_DIR_REPLY].hnnode);

	/* Destroy all pending expectations */
	nf_ct_remove_expectations(ct);
}

static void
destroy_conntrack(struct nf_conntrack *nfct)
{
	struct nf_conn *ct = (struct nf_conn *)nfct;
	struct net *net = nf_ct_net(ct);
	struct nf_conntrack_l4proto *l4proto;

	pr_debug("destroy_conntrack(%p)\n", ct);
	NF_CT_ASSERT(atomic_read(&nfct->use) == 0);
	NF_CT_ASSERT(!timer_pending(&ct->timeout));

	/* To make sure we don't get any weird locking issues here:
	 * destroy_conntrack() MUST NOT be called with a write lock
	 * to nf_conntrack_lock!!! -HW */
	rcu_read_lock();
	l4proto = __nf_ct_l4proto_find(nf_ct_l3num(ct), nf_ct_protonum(ct));
	if (l4proto && l4proto->destroy)
		l4proto->destroy(ct);

	rcu_read_unlock();

	spin_lock_bh(&nf_conntrack_lock);
	/* Expectations will have been removed in clean_from_lists,
	 * except TFTP can create an expectation on the first packet,
	 * before connection is in the list, so we need to clean here,
	 * too. */
	nf_ct_remove_expectations(ct);

	/* We overload first tuple to link into unconfirmed list. */
	if (!nf_ct_is_confirmed(ct)) {
		BUG_ON(hlist_nulls_unhashed(&ct->tuplehash[IP_CT_DIR_ORIGINAL].hnnode));
		hlist_nulls_del_rcu(&ct->tuplehash[IP_CT_DIR_ORIGINAL].hnnode);
	}

	NF_CT_STAT_INC(net, delete);
	spin_unlock_bh(&nf_conntrack_lock);

	if (ct->master)
		nf_ct_put(ct->master);

	pr_debug("destroy_conntrack: returning ct=%p to slab\n", ct);
	nf_conntrack_free(ct);
}

void nf_ct_delete_from_lists(struct nf_conn *ct)
{
	struct net *net = nf_ct_net(ct);

	nf_ct_helper_destroy(ct);
	spin_lock_bh(&nf_conntrack_lock);
	/* Inside lock so preempt is disabled on module removal path.
	 * Otherwise we can get spurious warnings. */
	NF_CT_STAT_INC(net, delete_list);
	clean_from_lists(ct);
	spin_unlock_bh(&nf_conntrack_lock);
}
EXPORT_SYMBOL_GPL(nf_ct_delete_from_lists);

static void death_by_event(unsigned long ul_conntrack)
{
	struct nf_conn *ct = (void *)ul_conntrack;
	struct net *net = nf_ct_net(ct);

	if (nf_conntrack_event(IPCT_DESTROY, ct) < 0) {
		/* bad luck, let's retry again */
		ct->timeout.expires = jiffies +
			(random32() % net->ct.sysctl_events_retry_timeout);
		add_timer(&ct->timeout);
		return;
	}
	/* we've got the event delivered, now it's dying */
	set_bit(IPS_DYING_BIT, &ct->status);
	spin_lock(&nf_conntrack_lock);
	hlist_nulls_del(&ct->tuplehash[IP_CT_DIR_ORIGINAL].hnnode);
	spin_unlock(&nf_conntrack_lock);
	nf_ct_put(ct);
}

void nf_ct_insert_dying_list(struct nf_conn *ct)
{
	struct net *net = nf_ct_net(ct);

	/* add this conntrack to the dying list */
	spin_lock_bh(&nf_conntrack_lock);
	hlist_nulls_add_head(&ct->tuplehash[IP_CT_DIR_ORIGINAL].hnnode,
			     &net->ct.dying);
	spin_unlock_bh(&nf_conntrack_lock);
	/* set a new timer to retry event delivery */
	setup_timer(&ct->timeout, death_by_event, (unsigned long)ct);
	ct->timeout.expires = jiffies +
		(random32() % net->ct.sysctl_events_retry_timeout);
	add_timer(&ct->timeout);
}
EXPORT_SYMBOL_GPL(nf_ct_insert_dying_list);

static void death_by_timeout(unsigned long ul_conntrack)
{
	struct nf_conn *ct = (void *)ul_conntrack;

	if (!test_bit(IPS_DYING_BIT, &ct->status) &&
	    unlikely(nf_conntrack_event(IPCT_DESTROY, ct) < 0)) {
		/* destroy event was not delivered */
		nf_ct_delete_from_lists(ct);
		nf_ct_insert_dying_list(ct);
		return;
	}
	set_bit(IPS_DYING_BIT, &ct->status);
	nf_ct_delete_from_lists(ct);
	nf_ct_put(ct);
}

/*
 * Warning :
 * - Caller must take a reference on returned object
 *   and recheck nf_ct_tuple_equal(tuple, &h->tuple)
 * OR
 * - Caller must lock nf_conntrack_lock before calling this function
 */
struct nf_conntrack_tuple_hash *
__nf_conntrack_find(struct net *net, u16 zone,
		    const struct nf_conntrack_tuple *tuple)
{
	struct nf_conntrack_tuple_hash *h;
	struct hlist_nulls_node *n;
	unsigned int hash = hash_conntrack(net, zone, tuple);

	/* Disable BHs the entire time since we normally need to disable them
	 * at least once for the stats anyway.
	 */
	local_bh_disable();
begin:
	hlist_nulls_for_each_entry_rcu(h, n, &net->ct.hash[hash], hnnode) {
		if (nf_ct_tuple_equal(tuple, &h->tuple) &&
		    nf_ct_zone(nf_ct_tuplehash_to_ctrack(h)) == zone) {
			NF_CT_STAT_INC(net, found);
			local_bh_enable();
			return h;
		}
		NF_CT_STAT_INC(net, searched);
	}
	/*
	 * if the nulls value we got at the end of this lookup is
	 * not the expected one, we must restart lookup.
	 * We probably met an item that was moved to another chain.
	 */
	if (get_nulls_value(n) != hash) {
		NF_CT_STAT_INC(net, search_restart);
		goto begin;
	}
	local_bh_enable();

	return NULL;
}
EXPORT_SYMBOL_GPL(__nf_conntrack_find);

/* Find a connection corresponding to a tuple. */
struct nf_conntrack_tuple_hash *
nf_conntrack_find_get(struct net *net, u16 zone,
		      const struct nf_conntrack_tuple *tuple)
{
	struct nf_conntrack_tuple_hash *h;
	struct nf_conn *ct;

	rcu_read_lock();
begin:
	h = __nf_conntrack_find(net, zone, tuple);
	if (h) {
		ct = nf_ct_tuplehash_to_ctrack(h);
		if (unlikely(nf_ct_is_dying(ct) ||
			     !atomic_inc_not_zero(&ct->ct_general.use)))
			h = NULL;
		else {
			if (unlikely(!nf_ct_tuple_equal(tuple, &h->tuple) ||
				     nf_ct_zone(ct) != zone)) {
				nf_ct_put(ct);
				goto begin;
			}
		}
	}
	rcu_read_unlock();

	return h;
}
EXPORT_SYMBOL_GPL(nf_conntrack_find_get);

static void __nf_conntrack_hash_insert(struct nf_conn *ct,
				       unsigned int hash,
				       unsigned int repl_hash)
{
	struct net *net = nf_ct_net(ct);

	hlist_nulls_add_head_rcu(&ct->tuplehash[IP_CT_DIR_ORIGINAL].hnnode,
			   &net->ct.hash[hash]);
	hlist_nulls_add_head_rcu(&ct->tuplehash[IP_CT_DIR_REPLY].hnnode,
			   &net->ct.hash[repl_hash]);
}

void nf_conntrack_hash_insert(struct nf_conn *ct)
{
	struct net *net = nf_ct_net(ct);
	unsigned int hash, repl_hash;
	u16 zone;

	zone = nf_ct_zone(ct);
	hash = hash_conntrack(net, zone, &ct->tuplehash[IP_CT_DIR_ORIGINAL].tuple);
	repl_hash = hash_conntrack(net, zone, &ct->tuplehash[IP_CT_DIR_REPLY].tuple);

	__nf_conntrack_hash_insert(ct, hash, repl_hash);
}
EXPORT_SYMBOL_GPL(nf_conntrack_hash_insert);

/* Confirm a connection given skb; places it in hash table */
int
__nf_conntrack_confirm(struct sk_buff *skb)
{
	unsigned int hash, repl_hash;
	struct nf_conntrack_tuple_hash *h;
	struct nf_conn *ct;
	struct nf_conn_help *help;
	struct hlist_nulls_node *n;
	enum ip_conntrack_info ctinfo;
	struct net *net;
	u16 zone;

	ct = nf_ct_get(skb, &ctinfo);
	net = nf_ct_net(ct);

	/* ipt_REJECT uses nf_conntrack_attach to attach related
	   ICMP/TCP RST packets in other direction.  Actual packet
	   which created connection will be IP_CT_NEW or for an
	   expected connection, IP_CT_RELATED. */
	if (CTINFO2DIR(ctinfo) != IP_CT_DIR_ORIGINAL)
		return NF_ACCEPT;

	zone = nf_ct_zone(ct);
	hash = hash_conntrack(net, zone, &ct->tuplehash[IP_CT_DIR_ORIGINAL].tuple);
	repl_hash = hash_conntrack(net, zone, &ct->tuplehash[IP_CT_DIR_REPLY].tuple);

	/* We're not in hash table, and we refuse to set up related
	   connections for unconfirmed conns.  But packet copies and
	   REJECT will give spurious warnings here. */
	/* NF_CT_ASSERT(atomic_read(&ct->ct_general.use) == 1); */

	/* No external references means noone else could have
	   confirmed us. */
	NF_CT_ASSERT(!nf_ct_is_confirmed(ct));
	pr_debug("Confirming conntrack %p\n", ct);

	spin_lock_bh(&nf_conntrack_lock);

	/* We have to check the DYING flag inside the lock to prevent
	   a race against nf_ct_get_next_corpse() possibly called from
	   user context, else we insert an already 'dead' hash, blocking
	   further use of that particular connection -JM */

	if (unlikely(nf_ct_is_dying(ct))) {
		spin_unlock_bh(&nf_conntrack_lock);
		return NF_ACCEPT;
	}

	/* See if there's one in the list already, including reverse:
	   NAT could have grabbed it without realizing, since we're
	   not in the hash.  If there is, we lost race. */
	hlist_nulls_for_each_entry(h, n, &net->ct.hash[hash], hnnode)
		if (nf_ct_tuple_equal(&ct->tuplehash[IP_CT_DIR_ORIGINAL].tuple,
				      &h->tuple) &&
		    zone == nf_ct_zone(nf_ct_tuplehash_to_ctrack(h)))
			goto out;
	hlist_nulls_for_each_entry(h, n, &net->ct.hash[repl_hash], hnnode)
		if (nf_ct_tuple_equal(&ct->tuplehash[IP_CT_DIR_REPLY].tuple,
				      &h->tuple) &&
		    zone == nf_ct_zone(nf_ct_tuplehash_to_ctrack(h)))
			goto out;

	/* Remove from unconfirmed list */
	hlist_nulls_del_rcu(&ct->tuplehash[IP_CT_DIR_ORIGINAL].hnnode);

	/* Timer relative to confirmation time, not original
	   setting time, otherwise we'd get timer wrap in
	   weird delay cases. */
	ct->timeout.expires += jiffies;
	add_timer(&ct->timeout);
	atomic_inc(&ct->ct_general.use);
	set_bit(IPS_CONFIRMED_BIT, &ct->status);

	/* Since the lookup is lockless, hash insertion must be done after
	 * starting the timer and setting the CONFIRMED bit. The RCU barriers
	 * guarantee that no other CPU can find the conntrack before the above
	 * stores are visible.
	 */
	__nf_conntrack_hash_insert(ct, hash, repl_hash);
	NF_CT_STAT_INC(net, insert);
	spin_unlock_bh(&nf_conntrack_lock);

	help = nfct_help(ct);
	if (help && help->helper)
		nf_conntrack_event_cache(IPCT_HELPER, ct);

	nf_conntrack_event_cache(master_ct(ct) ?
				 IPCT_RELATED : IPCT_NEW, ct);
	return NF_ACCEPT;

out:
	NF_CT_STAT_INC(net, insert_failed);
	spin_unlock_bh(&nf_conntrack_lock);
	return NF_DROP;
}
EXPORT_SYMBOL_GPL(__nf_conntrack_confirm);

/* Returns true if a connection correspondings to the tuple (required
   for NAT). */
int
nf_conntrack_tuple_taken(const struct nf_conntrack_tuple *tuple,
			 const struct nf_conn *ignored_conntrack)
{
	struct net *net = nf_ct_net(ignored_conntrack);
	struct nf_conntrack_tuple_hash *h;
	struct hlist_nulls_node *n;
	struct nf_conn *ct;
	u16 zone = nf_ct_zone(ignored_conntrack);
	unsigned int hash = hash_conntrack(net, zone, tuple);

	/* Disable BHs the entire time since we need to disable them at
	 * least once for the stats anyway.
	 */
	rcu_read_lock_bh();
	hlist_nulls_for_each_entry_rcu(h, n, &net->ct.hash[hash], hnnode) {
		ct = nf_ct_tuplehash_to_ctrack(h);
		if (ct != ignored_conntrack &&
		    nf_ct_tuple_equal(tuple, &h->tuple) &&
		    nf_ct_zone(ct) == zone) {
			NF_CT_STAT_INC(net, found);
			rcu_read_unlock_bh();
			return 1;
		}
		NF_CT_STAT_INC(net, searched);
	}
	rcu_read_unlock_bh();

	return 0;
}
EXPORT_SYMBOL_GPL(nf_conntrack_tuple_taken);

#define NF_CT_EVICTION_RANGE	8

/* There's a small race here where we may free a just-assured
   connection.  Too bad: we're in trouble anyway. */
static noinline int early_drop(struct net *net, unsigned int hash)
{
	/* Use oldest entry, which is roughly LRU */
	struct nf_conntrack_tuple_hash *h;
	struct nf_conn *ct = NULL, *tmp;
	struct hlist_nulls_node *n;
	unsigned int i, cnt = 0;
	int dropped = 0;

	rcu_read_lock();
	for (i = 0; i < net->ct.htable_size; i++) {
		hlist_nulls_for_each_entry_rcu(h, n, &net->ct.hash[hash],
					 hnnode) {
			tmp = nf_ct_tuplehash_to_ctrack(h);
			if (!test_bit(IPS_ASSURED_BIT, &tmp->status))
				ct = tmp;
			cnt++;
		}

		if (ct != NULL) {
			if (likely(!nf_ct_is_dying(ct) &&
				   atomic_inc_not_zero(&ct->ct_general.use)))
				break;
			else
				ct = NULL;
		}

		if (cnt >= NF_CT_EVICTION_RANGE)
			break;

		hash = (hash + 1) % net->ct.htable_size;
	}
	rcu_read_unlock();

	if (!ct)
		return dropped;

	if (del_timer(&ct->timeout)) {
		death_by_timeout((unsigned long)ct);
		dropped = 1;
		NF_CT_STAT_INC_ATOMIC(net, early_drop);
	}
	nf_ct_put(ct);
	return dropped;
}

struct nf_conn *nf_conntrack_alloc(struct net *net, u16 zone,
				   const struct nf_conntrack_tuple *orig,
				   const struct nf_conntrack_tuple *repl,
				   gfp_t gfp)
{
	struct nf_conn *ct;

	if (unlikely(!nf_conntrack_hash_rnd_initted)) {
		get_random_bytes(&nf_conntrack_hash_rnd,
				sizeof(nf_conntrack_hash_rnd));
		nf_conntrack_hash_rnd_initted = 1;
	}

	/* We don't want any race condition at early drop stage */
	atomic_inc(&net->ct.count);

	if (nf_conntrack_max &&
	    unlikely(atomic_read(&net->ct.count) > nf_conntrack_max)) {
		unsigned int hash = hash_conntrack(net, zone, orig);
		if (!early_drop(net, hash)) {
			atomic_dec(&net->ct.count);
			if (net_ratelimit())
				printk(KERN_WARNING
				       "nf_conntrack: table full, dropping"
				       " packet.\n");
			return ERR_PTR(-ENOMEM);
		}
	}

	/*
	 * Do not use kmem_cache_zalloc(), as this cache uses
	 * SLAB_DESTROY_BY_RCU.
	 */
	ct = kmem_cache_alloc(net->ct.nf_conntrack_cachep, gfp);
	if (ct == NULL) {
		pr_debug("nf_conntrack_alloc: Can't alloc conntrack.\n");
		atomic_dec(&net->ct.count);
		return ERR_PTR(-ENOMEM);
	}
	/*
	 * Let ct->tuplehash[IP_CT_DIR_ORIGINAL].hnnode.next
	 * and ct->tuplehash[IP_CT_DIR_REPLY].hnnode.next unchanged.
	 */
	memset(&ct->tuplehash[IP_CT_DIR_MAX], 0,
	       sizeof(*ct) - offsetof(struct nf_conn, tuplehash[IP_CT_DIR_MAX]));
	spin_lock_init(&ct->lock);
	ct->tuplehash[IP_CT_DIR_ORIGINAL].tuple = *orig;
	ct->tuplehash[IP_CT_DIR_ORIGINAL].hnnode.pprev = NULL;
	ct->tuplehash[IP_CT_DIR_REPLY].tuple = *repl;
	ct->tuplehash[IP_CT_DIR_REPLY].hnnode.pprev = NULL;
	/* Don't set timer yet: wait for confirmation */
	setup_timer(&ct->timeout, death_by_timeout, (unsigned long)ct);
	write_pnet(&ct->ct_net, net);
#ifdef CONFIG_NF_CONNTRACK_ZONES
	if (zone) {
		struct nf_conntrack_zone *nf_ct_zone;

		nf_ct_zone = nf_ct_ext_add(ct, NF_CT_EXT_ZONE, GFP_ATOMIC);
		if (!nf_ct_zone)
			goto out_free;
		nf_ct_zone->id = zone;
	}
#endif
	/*
	 * changes to lookup keys must be done before setting refcnt to 1
	 */
	smp_wmb();
	atomic_set(&ct->ct_general.use, 1);
	return ct;

#ifdef CONFIG_NF_CONNTRACK_ZONES
out_free:
	kmem_cache_free(net->ct.nf_conntrack_cachep, ct);
	return ERR_PTR(-ENOMEM);
#endif
}
EXPORT_SYMBOL_GPL(nf_conntrack_alloc);

void nf_conntrack_free(struct nf_conn *ct)
{
	struct net *net = nf_ct_net(ct);

	nf_ct_ext_destroy(ct);
	atomic_dec(&net->ct.count);
	nf_ct_ext_free(ct);
	kmem_cache_free(net->ct.nf_conntrack_cachep, ct);
}
EXPORT_SYMBOL_GPL(nf_conntrack_free);

/* Allocate a new conntrack: we return -ENOMEM if classification
   failed due to stress.  Otherwise it really is unclassifiable. */
static struct nf_conntrack_tuple_hash *
init_conntrack(struct net *net, struct nf_conn *tmpl,
	       const struct nf_conntrack_tuple *tuple,
	       struct nf_conntrack_l3proto *l3proto,
	       struct nf_conntrack_l4proto *l4proto,
	       struct sk_buff *skb,
	       unsigned int dataoff)
{
	struct nf_conn *ct;
	struct nf_conn_help *help;
	struct nf_conntrack_tuple repl_tuple;
	struct nf_conntrack_ecache *ecache;
	struct nf_conntrack_expect *exp;
	u16 zone = tmpl ? nf_ct_zone(tmpl) : NF_CT_DEFAULT_ZONE;

	if (!nf_ct_invert_tuple(&repl_tuple, tuple, l3proto, l4proto)) {
		pr_debug("Can't invert tuple.\n");
		return NULL;
	}

	ct = nf_conntrack_alloc(net, zone, tuple, &repl_tuple, GFP_ATOMIC);
	if (IS_ERR(ct)) {
		pr_debug("Can't allocate conntrack.\n");
		return (struct nf_conntrack_tuple_hash *)ct;
	}

	if (!l4proto->new(ct, skb, dataoff)) {
		nf_conntrack_free(ct);
		pr_debug("init conntrack: can't track with proto module\n");
		return NULL;
	}

	nf_ct_acct_ext_add(ct, GFP_ATOMIC);

	ecache = tmpl ? nf_ct_ecache_find(tmpl) : NULL;
	nf_ct_ecache_ext_add(ct, ecache ? ecache->ctmask : 0,
				 ecache ? ecache->expmask : 0,
			     GFP_ATOMIC);

	spin_lock_bh(&nf_conntrack_lock);
	exp = nf_ct_find_expectation(net, zone, tuple);
	if (exp) {
		pr_debug("conntrack: expectation arrives ct=%p exp=%p\n",
			 ct, exp);
		/* Welcome, Mr. Bond.  We've been expecting you... */
		__set_bit(IPS_EXPECTED_BIT, &ct->status);
		ct->master = exp->master;
		if (exp->helper) {
			help = nf_ct_helper_ext_add(ct, GFP_ATOMIC);
			if (help)
				rcu_assign_pointer(help->helper, exp->helper);
		}

#ifdef CONFIG_NF_CONNTRACK_MARK
		ct->mark = exp->master->mark;
#endif
#ifdef CONFIG_NF_CONNTRACK_SECMARK
		ct->secmark = exp->master->secmark;
#endif
		nf_conntrack_get(&ct->master->ct_general);
		NF_CT_STAT_INC(net, expect_new);
	} else {
		__nf_ct_try_assign_helper(ct, tmpl, GFP_ATOMIC);
		NF_CT_STAT_INC(net, new);
	}

	/* Overload tuple linked list to put us in unconfirmed list. */
	hlist_nulls_add_head_rcu(&ct->tuplehash[IP_CT_DIR_ORIGINAL].hnnode,
		       &net->ct.unconfirmed);

	spin_unlock_bh(&nf_conntrack_lock);

	if (exp) {
		if (exp->expectfn)
			exp->expectfn(ct, exp);
		nf_ct_expect_put(exp);
	}

	return &ct->tuplehash[IP_CT_DIR_ORIGINAL];
}

/* On success, returns conntrack ptr, sets skb->nfct and ctinfo */
static inline struct nf_conn *
resolve_normal_ct(struct net *net, struct nf_conn *tmpl,
		  struct sk_buff *skb,
		  unsigned int dataoff,
		  u_int16_t l3num,
		  u_int8_t protonum,
		  struct nf_conntrack_l3proto *l3proto,
		  struct nf_conntrack_l4proto *l4proto,
		  int *set_reply,
		  enum ip_conntrack_info *ctinfo)
{
	struct nf_conntrack_tuple tuple;
	struct nf_conntrack_tuple_hash *h;
	struct nf_conn *ct;
	u16 zone = tmpl ? nf_ct_zone(tmpl) : NF_CT_DEFAULT_ZONE;

	if (!nf_ct_get_tuple(skb, skb_network_offset(skb),
			     dataoff, l3num, protonum, &tuple, l3proto,
			     l4proto)) {
		pr_debug("resolve_normal_ct: Can't get tuple\n");
		return NULL;
	}

	/* look for tuple match */
	h = nf_conntrack_find_get(net, zone, &tuple);
	if (!h) {
		h = init_conntrack(net, tmpl, &tuple, l3proto, l4proto,
				   skb, dataoff);
		if (!h)
			return NULL;
		if (IS_ERR(h))
			return (void *)h;
	}
	ct = nf_ct_tuplehash_to_ctrack(h);

	/* It exists; we have (non-exclusive) reference. */
	if (NF_CT_DIRECTION(h) == IP_CT_DIR_REPLY) {
		*ctinfo = IP_CT_ESTABLISHED + IP_CT_IS_REPLY;
		/* Please set reply bit if this packet OK */
		*set_reply = 1;
	} else {
		/* Once we've had two way comms, always ESTABLISHED. */
		if (test_bit(IPS_SEEN_REPLY_BIT, &ct->status)) {
			pr_debug("nf_conntrack_in: normal packet for %p\n", ct);
			*ctinfo = IP_CT_ESTABLISHED;
		} else if (test_bit(IPS_EXPECTED_BIT, &ct->status)) {
			pr_debug("nf_conntrack_in: related packet for %p\n",
				 ct);
			*ctinfo = IP_CT_RELATED;
		} else {
			pr_debug("nf_conntrack_in: new packet for %p\n", ct);
			*ctinfo = IP_CT_NEW;
		}
		*set_reply = 0;
	}
	skb->nfct = &ct->ct_general;
	skb->nfctinfo = *ctinfo;
	return ct;
}

unsigned int
nf_conntrack_in(struct net *net, u_int8_t pf, unsigned int hooknum,
		struct sk_buff *skb)
{
	struct nf_conn *ct, *tmpl = NULL;
	enum ip_conntrack_info ctinfo;
	struct nf_conntrack_l3proto *l3proto;
	struct nf_conntrack_l4proto *l4proto;
	unsigned int dataoff;
	u_int8_t protonum;
	int set_reply = 0;
	int ret;

	if (skb->nfct) {
		/* Previously seen (loopback or untracked)?  Ignore. */
		tmpl = (struct nf_conn *)skb->nfct;
		if (!nf_ct_is_template(tmpl)) {
			NF_CT_STAT_INC_ATOMIC(net, ignore);
			return NF_ACCEPT;
		}
		skb->nfct = NULL;
	}

	/* rcu_read_lock()ed by nf_hook_slow */
	l3proto = __nf_ct_l3proto_find(pf);
	ret = l3proto->get_l4proto(skb, skb_network_offset(skb),
				   &dataoff, &protonum);
	if (ret <= 0) {
		pr_debug("not prepared to track yet or error occured\n");
		NF_CT_STAT_INC_ATOMIC(net, error);
		NF_CT_STAT_INC_ATOMIC(net, invalid);
		ret = -ret;
		goto out;
	}

	l4proto = __nf_ct_l4proto_find(pf, protonum);

	/* It may be an special packet, error, unclean...
	 * inverse of the return code tells to the netfilter
	 * core what to do with the packet. */
	if (l4proto->error != NULL) {
		ret = l4proto->error(net, tmpl, skb, dataoff, &ctinfo,
				     pf, hooknum);
		if (ret <= 0) {
			NF_CT_STAT_INC_ATOMIC(net, error);
			NF_CT_STAT_INC_ATOMIC(net, invalid);
			ret = -ret;
			goto out;
		}
	}

	ct = resolve_normal_ct(net, tmpl, skb, dataoff, pf, protonum,
			       l3proto, l4proto, &set_reply, &ctinfo);
	if (!ct) {
		/* Not valid part of a connection */
		NF_CT_STAT_INC_ATOMIC(net, invalid);
		ret = NF_ACCEPT;
		goto out;
	}

	if (IS_ERR(ct)) {
		/* Too stressed to deal. */
		NF_CT_STAT_INC_ATOMIC(net, drop);
		ret = NF_DROP;
		goto out;
	}

	NF_CT_ASSERT(skb->nfct);

	ret = l4proto->packet(ct, skb, dataoff, ctinfo, pf, hooknum);
	if (ret <= 0) {
		/* Invalid: inverse of the return code tells
		 * the netfilter core what to do */
		pr_debug("nf_conntrack_in: Can't track with proto module\n");
		nf_conntrack_put(skb->nfct);
		skb->nfct = NULL;
		NF_CT_STAT_INC_ATOMIC(net, invalid);
		if (ret == -NF_DROP)
			NF_CT_STAT_INC_ATOMIC(net, drop);
		ret = -ret;
		goto out;
	}

	if (set_reply && !test_and_set_bit(IPS_SEEN_REPLY_BIT, &ct->status))
		nf_conntrack_event_cache(IPCT_REPLY, ct);
out:
	if (tmpl)
		nf_ct_put(tmpl);

	return ret;
}
EXPORT_SYMBOL_GPL(nf_conntrack_in);

bool nf_ct_invert_tuplepr(struct nf_conntrack_tuple *inverse,
			  const struct nf_conntrack_tuple *orig)
{
	bool ret;

	rcu_read_lock();
	ret = nf_ct_invert_tuple(inverse, orig,
				 __nf_ct_l3proto_find(orig->src.l3num),
				 __nf_ct_l4proto_find(orig->src.l3num,
						      orig->dst.protonum));
	rcu_read_unlock();
	return ret;
}
EXPORT_SYMBOL_GPL(nf_ct_invert_tuplepr);

/* Alter reply tuple (maybe alter helper).  This is for NAT, and is
   implicitly racy: see __nf_conntrack_confirm */
void nf_conntrack_alter_reply(struct nf_conn *ct,
			      const struct nf_conntrack_tuple *newreply)
{
	struct nf_conn_help *help = nfct_help(ct);

	/* Should be unconfirmed, so not in hash table yet */
	NF_CT_ASSERT(!nf_ct_is_confirmed(ct));

	pr_debug("Altering reply tuple of %p to ", ct);
	nf_ct_dump_tuple(newreply);

	ct->tuplehash[IP_CT_DIR_REPLY].tuple = *newreply;
	if (ct->master || (help && !hlist_empty(&help->expectations)))
		return;

	rcu_read_lock();
	__nf_ct_try_assign_helper(ct, NULL, GFP_ATOMIC);
	rcu_read_unlock();
}
EXPORT_SYMBOL_GPL(nf_conntrack_alter_reply);

/* Refresh conntrack for this many jiffies and do accounting if do_acct is 1 */
void __nf_ct_refresh_acct(struct nf_conn *ct,
			  enum ip_conntrack_info ctinfo,
			  const struct sk_buff *skb,
			  unsigned long extra_jiffies,
			  int do_acct)
{
	NF_CT_ASSERT(ct->timeout.data == (unsigned long)ct);
	NF_CT_ASSERT(skb);

	/* Only update if this is not a fixed timeout */
	if (test_bit(IPS_FIXED_TIMEOUT_BIT, &ct->status))
		goto acct;

	/* If not in hash table, timer will not be active yet */
	if (!nf_ct_is_confirmed(ct)) {
		ct->timeout.expires = extra_jiffies;
	} else {
		unsigned long newtime = jiffies + extra_jiffies;

		/* Only update the timeout if the new timeout is at least
		   HZ jiffies from the old timeout. Need del_timer for race
		   avoidance (may already be dying). */
		if (newtime - ct->timeout.expires >= HZ)
			mod_timer_pending(&ct->timeout, newtime);
	}

acct:
	if (do_acct) {
		struct nf_conn_counter *acct;

		acct = nf_conn_acct_find(ct);
		if (acct) {
			spin_lock_bh(&ct->lock);
			acct[CTINFO2DIR(ctinfo)].packets++;
			acct[CTINFO2DIR(ctinfo)].bytes +=
				skb->len - skb_network_offset(skb);
			spin_unlock_bh(&ct->lock);
		}
	}
}
EXPORT_SYMBOL_GPL(__nf_ct_refresh_acct);

bool __nf_ct_kill_acct(struct nf_conn *ct,
		       enum ip_conntrack_info ctinfo,
		       const struct sk_buff *skb,
		       int do_acct)
{
	if (do_acct) {
		struct nf_conn_counter *acct;

		acct = nf_conn_acct_find(ct);
		if (acct) {
			spin_lock_bh(&ct->lock);
			acct[CTINFO2DIR(ctinfo)].packets++;
			acct[CTINFO2DIR(ctinfo)].bytes +=
				skb->len - skb_network_offset(skb);
			spin_unlock_bh(&ct->lock);
		}
	}

	if (del_timer(&ct->timeout)) {
		ct->timeout.function((unsigned long)ct);
		return true;
	}
	return false;
}
EXPORT_SYMBOL_GPL(__nf_ct_kill_acct);

#ifdef CONFIG_NF_CONNTRACK_ZONES
static struct nf_ct_ext_type nf_ct_zone_extend __read_mostly = {
	.len	= sizeof(struct nf_conntrack_zone),
	.align	= __alignof__(struct nf_conntrack_zone),
	.id	= NF_CT_EXT_ZONE,
};
#endif

#if defined(CONFIG_NF_CT_NETLINK) || defined(CONFIG_NF_CT_NETLINK_MODULE)

#include <linux/netfilter/nfnetlink.h>
#include <linux/netfilter/nfnetlink_conntrack.h>
#include <linux/mutex.h>

/* Generic function for tcp/udp/sctp/dccp and alike. This needs to be
 * in ip_conntrack_core, since we don't want the protocols to autoload
 * or depend on ctnetlink */
int nf_ct_port_tuple_to_nlattr(struct sk_buff *skb,
			       const struct nf_conntrack_tuple *tuple)
{
	NLA_PUT_BE16(skb, CTA_PROTO_SRC_PORT, tuple->src.u.tcp.port);
	NLA_PUT_BE16(skb, CTA_PROTO_DST_PORT, tuple->dst.u.tcp.port);
	return 0;

nla_put_failure:
	return -1;
}
EXPORT_SYMBOL_GPL(nf_ct_port_tuple_to_nlattr);

const struct nla_policy nf_ct_port_nla_policy[CTA_PROTO_MAX+1] = {
	[CTA_PROTO_SRC_PORT]  = { .type = NLA_U16 },
	[CTA_PROTO_DST_PORT]  = { .type = NLA_U16 },
};
EXPORT_SYMBOL_GPL(nf_ct_port_nla_policy);

int nf_ct_port_nlattr_to_tuple(struct nlattr *tb[],
			       struct nf_conntrack_tuple *t)
{
	if (!tb[CTA_PROTO_SRC_PORT] || !tb[CTA_PROTO_DST_PORT])
		return -EINVAL;

	t->src.u.tcp.port = nla_get_be16(tb[CTA_PROTO_SRC_PORT]);
	t->dst.u.tcp.port = nla_get_be16(tb[CTA_PROTO_DST_PORT]);

	return 0;
}
EXPORT_SYMBOL_GPL(nf_ct_port_nlattr_to_tuple);

int nf_ct_port_nlattr_tuple_size(void)
{
	return nla_policy_len(nf_ct_port_nla_policy, CTA_PROTO_MAX + 1);
}
EXPORT_SYMBOL_GPL(nf_ct_port_nlattr_tuple_size);
#endif

/* Used by ipt_REJECT and ip6t_REJECT. */
static void nf_conntrack_attach(struct sk_buff *nskb, struct sk_buff *skb)
{
	struct nf_conn *ct;
	enum ip_conntrack_info ctinfo;

	/* This ICMP is in reverse direction to the packet which caused it */
	ct = nf_ct_get(skb, &ctinfo);
	if (CTINFO2DIR(ctinfo) == IP_CT_DIR_ORIGINAL)
		ctinfo = IP_CT_RELATED + IP_CT_IS_REPLY;
	else
		ctinfo = IP_CT_RELATED;

	/* Attach to new skbuff, and increment count */
	nskb->nfct = &ct->ct_general;
	nskb->nfctinfo = ctinfo;
	nf_conntrack_get(nskb->nfct);
}

/* Bring out ya dead! */
static struct nf_conn *
get_next_corpse(struct net *net, int (*iter)(struct nf_conn *i, void *data),
		void *data, unsigned int *bucket)
{
	struct nf_conntrack_tuple_hash *h;
	struct nf_conn *ct;
	struct hlist_nulls_node *n;

	spin_lock_bh(&nf_conntrack_lock);
	for (; *bucket < net->ct.htable_size; (*bucket)++) {
		hlist_nulls_for_each_entry(h, n, &net->ct.hash[*bucket], hnnode) {
			ct = nf_ct_tuplehash_to_ctrack(h);
			if (iter(ct, data))
				goto found;
		}
	}
	hlist_nulls_for_each_entry(h, n, &net->ct.unconfirmed, hnnode) {
		ct = nf_ct_tuplehash_to_ctrack(h);
		if (iter(ct, data))
			set_bit(IPS_DYING_BIT, &ct->status);
	}
	spin_unlock_bh(&nf_conntrack_lock);
	return NULL;
found:
	atomic_inc(&ct->ct_general.use);
	spin_unlock_bh(&nf_conntrack_lock);
	return ct;
}

void nf_ct_iterate_cleanup(struct net *net,
			   int (*iter)(struct nf_conn *i, void *data),
			   void *data)
{
	struct nf_conn *ct;
	unsigned int bucket = 0;

	while ((ct = get_next_corpse(net, iter, data, &bucket)) != NULL) {
		/* Time to push up daises... */
		if (del_timer(&ct->timeout))
			death_by_timeout((unsigned long)ct);
		/* ... else the timer will get him soon. */

		nf_ct_put(ct);
	}
}
EXPORT_SYMBOL_GPL(nf_ct_iterate_cleanup);

struct __nf_ct_flush_report {
	u32 pid;
	int report;
};

static int kill_report(struct nf_conn *i, void *data)
{
	struct __nf_ct_flush_report *fr = (struct __nf_ct_flush_report *)data;

	/* If we fail to deliver the event, death_by_timeout() will retry */
	if (nf_conntrack_event_report(IPCT_DESTROY, i,
				      fr->pid, fr->report) < 0)
		return 1;

	/* Avoid the delivery of the destroy event in death_by_timeout(). */
	set_bit(IPS_DYING_BIT, &i->status);
	return 1;
}

static int kill_all(struct nf_conn *i, void *data)
{
	return 1;
}

void nf_ct_free_hashtable(void *hash, int vmalloced, unsigned int size)
{
	if (vmalloced)
		vfree(hash);
	else
		free_pages((unsigned long)hash,
			   get_order(sizeof(struct hlist_head) * size));
}
EXPORT_SYMBOL_GPL(nf_ct_free_hashtable);

void nf_conntrack_flush_report(struct net *net, u32 pid, int report)
{
	struct __nf_ct_flush_report fr = {
		.pid 	= pid,
		.report = report,
	};
	nf_ct_iterate_cleanup(net, kill_report, &fr);
}
EXPORT_SYMBOL_GPL(nf_conntrack_flush_report);

static void nf_ct_release_dying_list(struct net *net)
{
	struct nf_conntrack_tuple_hash *h;
	struct nf_conn *ct;
	struct hlist_nulls_node *n;

	spin_lock_bh(&nf_conntrack_lock);
	hlist_nulls_for_each_entry(h, n, &net->ct.dying, hnnode) {
		ct = nf_ct_tuplehash_to_ctrack(h);
		/* never fails to remove them, no listeners at this point */
		nf_ct_kill(ct);
	}
	spin_unlock_bh(&nf_conntrack_lock);
}

static int untrack_refs(void)
{
	int cnt = 0, cpu;

	for_each_possible_cpu(cpu) {
		struct nf_conn *ct = &per_cpu(nf_conntrack_untracked, cpu);

		cnt += atomic_read(&ct->ct_general.use) - 1;
	}
	return cnt;
}

static void nf_conntrack_cleanup_init_net(void)
{
	while (untrack_refs() > 0)
		schedule();

	nf_conntrack_helper_fini();
	nf_conntrack_proto_fini();
#ifdef CONFIG_NF_CONNTRACK_ZONES
	nf_ct_extend_unregister(&nf_ct_zone_extend);
#endif
}

static void nf_conntrack_cleanup_net(struct net *net)
{
 i_see_dead_people:
	nf_ct_iterate_cleanup(net, kill_all, NULL);
	nf_ct_release_dying_list(net);
	if (atomic_read(&net->ct.count) != 0) {
		schedule();
		goto i_see_dead_people;
	}

	nf_ct_free_hashtable(net->ct.hash, net->ct.hash_vmalloc,
			     net->ct.htable_size);
	nf_conntrack_ecache_fini(net);
	nf_conntrack_acct_fini(net);
	nf_conntrack_expect_fini(net);
	kmem_cache_destroy(net->ct.nf_conntrack_cachep);
	kfree(net->ct.slabname);
	free_percpu(net->ct.stat);
}

/* Mishearing the voices in his head, our hero wonders how he's
   supposed to kill the mall. */
void nf_conntrack_cleanup(struct net *net)
{
	if (net_eq(net, &init_net))
		rcu_assign_pointer(ip_ct_attach, NULL);

	/* This makes sure all current packets have passed through
	   netfilter framework.  Roll on, two-stage module
	   delete... */
	synchronize_net();

	nf_conntrack_cleanup_net(net);

	if (net_eq(net, &init_net)) {
		rcu_assign_pointer(nf_ct_destroy, NULL);
		nf_conntrack_cleanup_init_net();
	}
}

void *nf_ct_alloc_hashtable(unsigned int *sizep, int *vmalloced, int nulls)
{
	struct hlist_nulls_head *hash;
	unsigned int nr_slots, i;
	size_t sz;

	*vmalloced = 0;

	BUILD_BUG_ON(sizeof(struct hlist_nulls_head) != sizeof(struct hlist_head));
	nr_slots = *sizep = roundup(*sizep, PAGE_SIZE / sizeof(struct hlist_nulls_head));
	sz = nr_slots * sizeof(struct hlist_nulls_head);
	hash = (void *)__get_free_pages(GFP_KERNEL | __GFP_NOWARN | __GFP_ZERO,
					get_order(sz));
	if (!hash) {
		*vmalloced = 1;
		printk(KERN_WARNING "nf_conntrack: falling back to vmalloc.\n");
		hash = __vmalloc(sz, GFP_KERNEL | __GFP_ZERO, PAGE_KERNEL);
	}

	if (hash && nulls)
		for (i = 0; i < nr_slots; i++)
			INIT_HLIST_NULLS_HEAD(&hash[i], i);

	return hash;
}
EXPORT_SYMBOL_GPL(nf_ct_alloc_hashtable);

int nf_conntrack_set_hashsize(const char *val, struct kernel_param *kp)
{
	int i, bucket, vmalloced, old_vmalloced;
	unsigned int hashsize, old_size;
	struct hlist_nulls_head *hash, *old_hash;
	struct nf_conntrack_tuple_hash *h;
	struct nf_conn *ct;

	if (current->nsproxy->net_ns != &init_net)
		return -EOPNOTSUPP;

	/* On boot, we can set this without any fancy locking. */
	if (!nf_conntrack_htable_size)
		return param_set_uint(val, kp);

	hashsize = simple_strtoul(val, NULL, 0);
	if (!hashsize)
		return -EINVAL;

	hash = nf_ct_alloc_hashtable(&hashsize, &vmalloced, 1);
	if (!hash)
		return -ENOMEM;

	/* Lookups in the old hash might happen in parallel, which means we
	 * might get false negatives during connection lookup. New connections
	 * created because of a false negative won't make it into the hash
	 * though since that required taking the lock.
	 */
	spin_lock_bh(&nf_conntrack_lock);
	for (i = 0; i < init_net.ct.htable_size; i++) {
		while (!hlist_nulls_empty(&init_net.ct.hash[i])) {
			h = hlist_nulls_entry(init_net.ct.hash[i].first,
					struct nf_conntrack_tuple_hash, hnnode);
			ct = nf_ct_tuplehash_to_ctrack(h);
			hlist_nulls_del_rcu(&h->hnnode);
			bucket = __hash_conntrack(&h->tuple, nf_ct_zone(ct),
						  hashsize,
						  nf_conntrack_hash_rnd);
			hlist_nulls_add_head_rcu(&h->hnnode, &hash[bucket]);
		}
	}
	old_size = init_net.ct.htable_size;
	old_vmalloced = init_net.ct.hash_vmalloc;
	old_hash = init_net.ct.hash;

	init_net.ct.htable_size = nf_conntrack_htable_size = hashsize;
	init_net.ct.hash_vmalloc = vmalloced;
	init_net.ct.hash = hash;
	spin_unlock_bh(&nf_conntrack_lock);

	nf_ct_free_hashtable(old_hash, old_vmalloced, old_size);
	return 0;
}
EXPORT_SYMBOL_GPL(nf_conntrack_set_hashsize);

module_param_call(hashsize, nf_conntrack_set_hashsize, param_get_uint,
		  &nf_conntrack_htable_size, 0600);

void nf_ct_untracked_status_or(unsigned long bits)
{
	int cpu;

	for_each_possible_cpu(cpu)
		per_cpu(nf_conntrack_untracked, cpu).status |= bits;
}
EXPORT_SYMBOL_GPL(nf_ct_untracked_status_or);

static int nf_conntrack_init_init_net(void)
{
	int max_factor = 8;
	int ret, cpu;

	/* Idea from tcp.c: use 1/16384 of memory.  On i386: 32MB
	 * machine has 512 buckets. >= 1GB machines have 16384 buckets. */
	if (!nf_conntrack_htable_size) {
		nf_conntrack_htable_size
			= (((totalram_pages << PAGE_SHIFT) / 16384)
			   / sizeof(struct hlist_head));
		if (totalram_pages > (1024 * 1024 * 1024 / PAGE_SIZE))
			nf_conntrack_htable_size = 16384;
		if (nf_conntrack_htable_size < 32)
			nf_conntrack_htable_size = 32;

		/* Use a max. factor of four by default to get the same max as
		 * with the old struct list_heads. When a table size is given
		 * we use the old value of 8 to avoid reducing the max.
		 * entries. */
		max_factor = 4;
	}
	nf_conntrack_max = max_factor * nf_conntrack_htable_size;

	printk(KERN_INFO "nf_conntrack version %s (%u buckets, %d max)\n",
	       NF_CONNTRACK_VERSION, nf_conntrack_htable_size,
	       nf_conntrack_max);

	ret = nf_conntrack_proto_init();
	if (ret < 0)
		goto err_proto;

	ret = nf_conntrack_helper_init();
	if (ret < 0)
		goto err_helper;

#ifdef CONFIG_NF_CONNTRACK_ZONES
	ret = nf_ct_extend_register(&nf_ct_zone_extend);
	if (ret < 0)
		goto err_extend;
#endif
	/* Set up fake conntrack: to never be deleted, not in any hashes */
<<<<<<< HEAD
	for_each_possible_cpu(cpu) {
		struct nf_conn *ct = &per_cpu(nf_conntrack_untracked, cpu);
=======
	write_pnet(&nf_conntrack_untracked.ct_net, &init_net);
	atomic_set(&nf_conntrack_untracked.ct_general.use, 1);
	/*  - and look it like as a confirmed connection */
	set_bit(IPS_CONFIRMED_BIT, &nf_conntrack_untracked.status);
>>>>>>> 1ab6c163

		write_pnet(&ct->ct_net, &init_net);
		atomic_set(&ct->ct_general.use, 1);
	}
	/*  - and look it like as a confirmed connection */
	nf_ct_untracked_status_or(IPS_CONFIRMED | IPS_UNTRACKED);
	return 0;

#ifdef CONFIG_NF_CONNTRACK_ZONES
err_extend:
	nf_conntrack_helper_fini();
#endif
err_helper:
	nf_conntrack_proto_fini();
err_proto:
	return ret;
}

/*
 * We need to use special "null" values, not used in hash table
 */
#define UNCONFIRMED_NULLS_VAL	((1<<30)+0)
#define DYING_NULLS_VAL		((1<<30)+1)

static int nf_conntrack_init_net(struct net *net)
{
	int ret;

	atomic_set(&net->ct.count, 0);
	INIT_HLIST_NULLS_HEAD(&net->ct.unconfirmed, UNCONFIRMED_NULLS_VAL);
	INIT_HLIST_NULLS_HEAD(&net->ct.dying, DYING_NULLS_VAL);
	net->ct.stat = alloc_percpu(struct ip_conntrack_stat);
	if (!net->ct.stat) {
		ret = -ENOMEM;
		goto err_stat;
	}

	net->ct.slabname = kasprintf(GFP_KERNEL, "nf_conntrack_%p", net);
	if (!net->ct.slabname) {
		ret = -ENOMEM;
		goto err_slabname;
	}

	net->ct.nf_conntrack_cachep = kmem_cache_create(net->ct.slabname,
							sizeof(struct nf_conn), 0,
							SLAB_DESTROY_BY_RCU, NULL);
	if (!net->ct.nf_conntrack_cachep) {
		printk(KERN_ERR "Unable to create nf_conn slab cache\n");
		ret = -ENOMEM;
		goto err_cache;
	}

	net->ct.htable_size = nf_conntrack_htable_size;
	net->ct.hash = nf_ct_alloc_hashtable(&net->ct.htable_size,
					     &net->ct.hash_vmalloc, 1);
	if (!net->ct.hash) {
		ret = -ENOMEM;
		printk(KERN_ERR "Unable to create nf_conntrack_hash\n");
		goto err_hash;
	}
	ret = nf_conntrack_expect_init(net);
	if (ret < 0)
		goto err_expect;
	ret = nf_conntrack_acct_init(net);
	if (ret < 0)
		goto err_acct;
	ret = nf_conntrack_ecache_init(net);
	if (ret < 0)
		goto err_ecache;

	return 0;

err_ecache:
	nf_conntrack_acct_fini(net);
err_acct:
	nf_conntrack_expect_fini(net);
err_expect:
	nf_ct_free_hashtable(net->ct.hash, net->ct.hash_vmalloc,
			     net->ct.htable_size);
err_hash:
	kmem_cache_destroy(net->ct.nf_conntrack_cachep);
err_cache:
	kfree(net->ct.slabname);
err_slabname:
	free_percpu(net->ct.stat);
err_stat:
	return ret;
}

s16 (*nf_ct_nat_offset)(const struct nf_conn *ct,
			enum ip_conntrack_dir dir,
			u32 seq);
EXPORT_SYMBOL_GPL(nf_ct_nat_offset);

int nf_conntrack_init(struct net *net)
{
	int ret;

	if (net_eq(net, &init_net)) {
		ret = nf_conntrack_init_init_net();
		if (ret < 0)
			goto out_init_net;
	}
	ret = nf_conntrack_init_net(net);
	if (ret < 0)
		goto out_net;

	if (net_eq(net, &init_net)) {
		/* For use by REJECT target */
		rcu_assign_pointer(ip_ct_attach, nf_conntrack_attach);
		rcu_assign_pointer(nf_ct_destroy, destroy_conntrack);

		/* Howto get NAT offsets */
		rcu_assign_pointer(nf_ct_nat_offset, NULL);
	}
	return 0;

out_net:
	if (net_eq(net, &init_net))
		nf_conntrack_cleanup_init_net();
out_init_net:
	return ret;
}<|MERGE_RESOLUTION|>--- conflicted
+++ resolved
@@ -1381,16 +1381,8 @@
 		goto err_extend;
 #endif
 	/* Set up fake conntrack: to never be deleted, not in any hashes */
-<<<<<<< HEAD
 	for_each_possible_cpu(cpu) {
 		struct nf_conn *ct = &per_cpu(nf_conntrack_untracked, cpu);
-=======
-	write_pnet(&nf_conntrack_untracked.ct_net, &init_net);
-	atomic_set(&nf_conntrack_untracked.ct_general.use, 1);
-	/*  - and look it like as a confirmed connection */
-	set_bit(IPS_CONFIRMED_BIT, &nf_conntrack_untracked.status);
->>>>>>> 1ab6c163
-
 		write_pnet(&ct->ct_net, &init_net);
 		atomic_set(&ct->ct_general.use, 1);
 	}
