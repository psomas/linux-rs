--- conflicted
+++ resolved
@@ -944,11 +944,7 @@
 
 struct hci_conn *hci_connect_le(struct hci_dev *hdev, bdaddr_t *dst,
 				u8 dst_type, bool dst_resolved, u8 sec_level,
-<<<<<<< HEAD
-				u16 conn_timeout, u8 role, bdaddr_t *direct_rpa)
-=======
 				u16 conn_timeout, u8 role)
->>>>>>> 754e0b0e
 {
 	struct hci_conn *conn;
 	struct smp_irk *irk;
