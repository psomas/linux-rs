// SPDX-License-Identifier: GPL-2.0-only
/*
 * Copyright 2002-2005, Instant802 Networks, Inc.
 * Copyright 2006-2007	Jiri Benc <jbenc@suse.cz>
 * Copyright 2013-2014  Intel Mobile Communications GmbH
 * Copyright (C) 2015 - 2017 Intel Deutschland GmbH
 * Copyright (C) 2018-2019 Intel Corporation
 */

#include <linux/module.h>
#include <linux/init.h>
#include <linux/etherdevice.h>
#include <linux/netdevice.h>
#include <linux/types.h>
#include <linux/slab.h>
#include <linux/skbuff.h>
#include <linux/if_arp.h>
#include <linux/timer.h>
#include <linux/rtnetlink.h>

#include <net/codel.h>
#include <net/mac80211.h>
#include "ieee80211_i.h"
#include "driver-ops.h"
#include "rate.h"
#include "sta_info.h"
#include "debugfs_sta.h"
#include "mesh.h"
#include "wme.h"

/**
 * DOC: STA information lifetime rules
 *
 * STA info structures (&struct sta_info) are managed in a hash table
 * for faster lookup and a list for iteration. They are managed using
 * RCU, i.e. access to the list and hash table is protected by RCU.
 *
 * Upon allocating a STA info structure with sta_info_alloc(), the caller
 * owns that structure. It must then insert it into the hash table using
 * either sta_info_insert() or sta_info_insert_rcu(); only in the latter
 * case (which acquires an rcu read section but must not be called from
 * within one) will the pointer still be valid after the call. Note that
 * the caller may not do much with the STA info before inserting it, in
 * particular, it may not start any mesh peer link management or add
 * encryption keys.
 *
 * When the insertion fails (sta_info_insert()) returns non-zero), the
 * structure will have been freed by sta_info_insert()!
 *
 * Station entries are added by mac80211 when you establish a link with a
 * peer. This means different things for the different type of interfaces
 * we support. For a regular station this mean we add the AP sta when we
 * receive an association response from the AP. For IBSS this occurs when
 * get to know about a peer on the same IBSS. For WDS we add the sta for
 * the peer immediately upon device open. When using AP mode we add stations
 * for each respective station upon request from userspace through nl80211.
 *
 * In order to remove a STA info structure, various sta_info_destroy_*()
 * calls are available.
 *
 * There is no concept of ownership on a STA entry, each structure is
 * owned by the global hash table/list until it is removed. All users of
 * the structure need to be RCU protected so that the structure won't be
 * freed before they are done using it.
 */

static const struct rhashtable_params sta_rht_params = {
	.nelem_hint = 3, /* start small */
	.automatic_shrinking = true,
	.head_offset = offsetof(struct sta_info, hash_node),
	.key_offset = offsetof(struct sta_info, addr),
	.key_len = ETH_ALEN,
	.max_size = CONFIG_MAC80211_STA_HASH_MAX_SIZE,
};

/* Caller must hold local->sta_mtx */
static int sta_info_hash_del(struct ieee80211_local *local,
			     struct sta_info *sta)
{
	return rhltable_remove(&local->sta_hash, &sta->hash_node,
			       sta_rht_params);
}

static void __cleanup_single_sta(struct sta_info *sta)
{
	int ac, i;
	struct tid_ampdu_tx *tid_tx;
	struct ieee80211_sub_if_data *sdata = sta->sdata;
	struct ieee80211_local *local = sdata->local;
	struct ps_data *ps;

	if (test_sta_flag(sta, WLAN_STA_PS_STA) ||
	    test_sta_flag(sta, WLAN_STA_PS_DRIVER) ||
	    test_sta_flag(sta, WLAN_STA_PS_DELIVER)) {
		if (sta->sdata->vif.type == NL80211_IFTYPE_AP ||
		    sta->sdata->vif.type == NL80211_IFTYPE_AP_VLAN)
			ps = &sdata->bss->ps;
		else if (ieee80211_vif_is_mesh(&sdata->vif))
			ps = &sdata->u.mesh.ps;
		else
			return;

		clear_sta_flag(sta, WLAN_STA_PS_STA);
		clear_sta_flag(sta, WLAN_STA_PS_DRIVER);
		clear_sta_flag(sta, WLAN_STA_PS_DELIVER);

		atomic_dec(&ps->num_sta_ps);
	}

	if (sta->sta.txq[0]) {
		for (i = 0; i < ARRAY_SIZE(sta->sta.txq); i++) {
			struct txq_info *txqi;

			if (!sta->sta.txq[i])
				continue;

			txqi = to_txq_info(sta->sta.txq[i]);

			ieee80211_txq_purge(local, txqi);
		}
	}

	for (ac = 0; ac < IEEE80211_NUM_ACS; ac++) {
		local->total_ps_buffered -= skb_queue_len(&sta->ps_tx_buf[ac]);
		ieee80211_purge_tx_queue(&local->hw, &sta->ps_tx_buf[ac]);
		ieee80211_purge_tx_queue(&local->hw, &sta->tx_filtered[ac]);
	}

	if (ieee80211_vif_is_mesh(&sdata->vif))
		mesh_sta_cleanup(sta);

	cancel_work_sync(&sta->drv_deliver_wk);

	/*
	 * Destroy aggregation state here. It would be nice to wait for the
	 * driver to finish aggregation stop and then clean up, but for now
	 * drivers have to handle aggregation stop being requested, followed
	 * directly by station destruction.
	 */
	for (i = 0; i < IEEE80211_NUM_TIDS; i++) {
		kfree(sta->ampdu_mlme.tid_start_tx[i]);
		tid_tx = rcu_dereference_raw(sta->ampdu_mlme.tid_tx[i]);
		if (!tid_tx)
			continue;
		ieee80211_purge_tx_queue(&local->hw, &tid_tx->pending);
		kfree(tid_tx);
	}
}

static void cleanup_single_sta(struct sta_info *sta)
{
	struct ieee80211_sub_if_data *sdata = sta->sdata;
	struct ieee80211_local *local = sdata->local;

	__cleanup_single_sta(sta);
	sta_info_free(local, sta);
}

struct rhlist_head *sta_info_hash_lookup(struct ieee80211_local *local,
					 const u8 *addr)
{
	return rhltable_lookup(&local->sta_hash, addr, sta_rht_params);
}

/* protected by RCU */
struct sta_info *sta_info_get(struct ieee80211_sub_if_data *sdata,
			      const u8 *addr)
{
	struct ieee80211_local *local = sdata->local;
	struct rhlist_head *tmp;
	struct sta_info *sta;

	rcu_read_lock();
	for_each_sta_info(local, addr, sta, tmp) {
		if (sta->sdata == sdata) {
			rcu_read_unlock();
			/* this is safe as the caller must already hold
			 * another rcu read section or the mutex
			 */
			return sta;
		}
	}
	rcu_read_unlock();
	return NULL;
}

/*
 * Get sta info either from the specified interface
 * or from one of its vlans
 */
struct sta_info *sta_info_get_bss(struct ieee80211_sub_if_data *sdata,
				  const u8 *addr)
{
	struct ieee80211_local *local = sdata->local;
	struct rhlist_head *tmp;
	struct sta_info *sta;

	rcu_read_lock();
	for_each_sta_info(local, addr, sta, tmp) {
		if (sta->sdata == sdata ||
		    (sta->sdata->bss && sta->sdata->bss == sdata->bss)) {
			rcu_read_unlock();
			/* this is safe as the caller must already hold
			 * another rcu read section or the mutex
			 */
			return sta;
		}
	}
	rcu_read_unlock();
	return NULL;
}

struct sta_info *sta_info_get_by_addrs(struct ieee80211_local *local,
				       const u8 *sta_addr, const u8 *vif_addr)
{
	struct rhlist_head *tmp;
	struct sta_info *sta;

	for_each_sta_info(local, sta_addr, sta, tmp) {
		if (ether_addr_equal(vif_addr, sta->sdata->vif.addr))
			return sta;
	}

	return NULL;
}

struct sta_info *sta_info_get_by_idx(struct ieee80211_sub_if_data *sdata,
				     int idx)
{
	struct ieee80211_local *local = sdata->local;
	struct sta_info *sta;
	int i = 0;

	list_for_each_entry_rcu(sta, &local->sta_list, list) {
		if (sdata != sta->sdata)
			continue;
		if (i < idx) {
			++i;
			continue;
		}
		return sta;
	}

	return NULL;
}

/**
 * sta_info_free - free STA
 *
 * @local: pointer to the global information
 * @sta: STA info to free
 *
 * This function must undo everything done by sta_info_alloc()
 * that may happen before sta_info_insert(). It may only be
 * called when sta_info_insert() has not been attempted (and
 * if that fails, the station is freed anyway.)
 */
void sta_info_free(struct ieee80211_local *local, struct sta_info *sta)
{
	if (sta->rate_ctrl)
		rate_control_free_sta(sta);

	sta_dbg(sta->sdata, "Destroyed STA %pM\n", sta->sta.addr);

	if (sta->sta.txq[0])
		kfree(to_txq_info(sta->sta.txq[0]));
	kfree(rcu_dereference_raw(sta->sta.rates));
#ifdef CONFIG_MAC80211_MESH
	kfree(sta->mesh);
#endif
	free_percpu(sta->pcpu_rx_stats);
	kfree(sta);
}

/* Caller must hold local->sta_mtx */
static int sta_info_hash_add(struct ieee80211_local *local,
			     struct sta_info *sta)
{
	return rhltable_insert(&local->sta_hash, &sta->hash_node,
			       sta_rht_params);
}

static void sta_deliver_ps_frames(struct work_struct *wk)
{
	struct sta_info *sta;

	sta = container_of(wk, struct sta_info, drv_deliver_wk);

	if (sta->dead)
		return;

	local_bh_disable();
	if (!test_sta_flag(sta, WLAN_STA_PS_STA))
		ieee80211_sta_ps_deliver_wakeup(sta);
	else if (test_and_clear_sta_flag(sta, WLAN_STA_PSPOLL))
		ieee80211_sta_ps_deliver_poll_response(sta);
	else if (test_and_clear_sta_flag(sta, WLAN_STA_UAPSD))
		ieee80211_sta_ps_deliver_uapsd(sta);
	local_bh_enable();
}

static int sta_prepare_rate_control(struct ieee80211_local *local,
				    struct sta_info *sta, gfp_t gfp)
{
	if (ieee80211_hw_check(&local->hw, HAS_RATE_CONTROL))
		return 0;

	sta->rate_ctrl = local->rate_ctrl;
	sta->rate_ctrl_priv = rate_control_alloc_sta(sta->rate_ctrl,
						     sta, gfp);
	if (!sta->rate_ctrl_priv)
		return -ENOMEM;

	return 0;
}

struct sta_info *sta_info_alloc(struct ieee80211_sub_if_data *sdata,
				const u8 *addr, gfp_t gfp)
{
	struct ieee80211_local *local = sdata->local;
	struct ieee80211_hw *hw = &local->hw;
	struct sta_info *sta;
	int i;

	sta = kzalloc(sizeof(*sta) + hw->sta_data_size, gfp);
	if (!sta)
		return NULL;

	if (ieee80211_hw_check(hw, USES_RSS)) {
		sta->pcpu_rx_stats =
			alloc_percpu_gfp(struct ieee80211_sta_rx_stats, gfp);
		if (!sta->pcpu_rx_stats)
			goto free;
	}

	spin_lock_init(&sta->lock);
	spin_lock_init(&sta->ps_lock);
	INIT_WORK(&sta->drv_deliver_wk, sta_deliver_ps_frames);
	INIT_WORK(&sta->ampdu_mlme.work, ieee80211_ba_session_work);
	mutex_init(&sta->ampdu_mlme.mtx);
#ifdef CONFIG_MAC80211_MESH
	if (ieee80211_vif_is_mesh(&sdata->vif)) {
		sta->mesh = kzalloc(sizeof(*sta->mesh), gfp);
		if (!sta->mesh)
			goto free;
		sta->mesh->plink_sta = sta;
		spin_lock_init(&sta->mesh->plink_lock);
		if (ieee80211_vif_is_mesh(&sdata->vif) &&
		    !sdata->u.mesh.user_mpm)
			timer_setup(&sta->mesh->plink_timer, mesh_plink_timer,
				    0);
		sta->mesh->nonpeer_pm = NL80211_MESH_POWER_ACTIVE;
	}
#endif

	memcpy(sta->addr, addr, ETH_ALEN);
	memcpy(sta->sta.addr, addr, ETH_ALEN);
	sta->sta.max_rx_aggregation_subframes =
		local->hw.max_rx_aggregation_subframes;

	/* Extended Key ID needs to install keys for keyid 0 and 1 Rx-only.
	 * The Tx path starts to use a key as soon as the key slot ptk_idx
	 * references to is not NULL. To not use the initial Rx-only key
	 * prematurely for Tx initialize ptk_idx to an impossible PTK keyid
	 * which always will refer to a NULL key.
	 */
	BUILD_BUG_ON(ARRAY_SIZE(sta->ptk) <= INVALID_PTK_KEYIDX);
	sta->ptk_idx = INVALID_PTK_KEYIDX;

	sta->local = local;
	sta->sdata = sdata;
	sta->rx_stats.last_rx = jiffies;

	u64_stats_init(&sta->rx_stats.syncp);

	sta->sta_state = IEEE80211_STA_NONE;

	/* Mark TID as unreserved */
	sta->reserved_tid = IEEE80211_TID_UNRESERVED;

	sta->last_connected = ktime_get_seconds();
	ewma_signal_init(&sta->rx_stats_avg.signal);
	ewma_avg_signal_init(&sta->status_stats.avg_ack_signal);
	for (i = 0; i < ARRAY_SIZE(sta->rx_stats_avg.chain_signal); i++)
		ewma_signal_init(&sta->rx_stats_avg.chain_signal[i]);

	if (local->ops->wake_tx_queue) {
		void *txq_data;
		int size = sizeof(struct txq_info) +
			   ALIGN(hw->txq_data_size, sizeof(void *));

		txq_data = kcalloc(ARRAY_SIZE(sta->sta.txq), size, gfp);
		if (!txq_data)
			goto free;

		for (i = 0; i < ARRAY_SIZE(sta->sta.txq); i++) {
			struct txq_info *txq = txq_data + i * size;

			/* might not do anything for the bufferable MMPDU TXQ */
			ieee80211_txq_init(sdata, sta, txq, i);
		}
	}

	if (sta_prepare_rate_control(local, sta, gfp))
		goto free_txq;

	sta->airtime_weight = IEEE80211_DEFAULT_AIRTIME_WEIGHT;

	for (i = 0; i < IEEE80211_NUM_ACS; i++) {
		skb_queue_head_init(&sta->ps_tx_buf[i]);
		skb_queue_head_init(&sta->tx_filtered[i]);
		sta->airtime[i].deficit = sta->airtime_weight;
		atomic_set(&sta->airtime[i].aql_tx_pending, 0);
		sta->airtime[i].aql_limit_low = local->aql_txq_limit_low[i];
		sta->airtime[i].aql_limit_high = local->aql_txq_limit_high[i];
	}

	for (i = 0; i < IEEE80211_NUM_TIDS; i++)
		sta->last_seq_ctrl[i] = cpu_to_le16(USHRT_MAX);

	for (i = 0; i < NUM_NL80211_BANDS; i++) {
		u32 mandatory = 0;
		int r;

		if (!hw->wiphy->bands[i])
			continue;

		switch (i) {
		case NL80211_BAND_2GHZ:
			/*
			 * We use both here, even if we cannot really know for
			 * sure the station will support both, but the only use
			 * for this is when we don't know anything yet and send
			 * management frames, and then we'll pick the lowest
			 * possible rate anyway.
			 * If we don't include _G here, we cannot find a rate
			 * in P2P, and thus trigger the WARN_ONCE() in rate.c
			 */
			mandatory = IEEE80211_RATE_MANDATORY_B |
				    IEEE80211_RATE_MANDATORY_G;
			break;
		case NL80211_BAND_5GHZ:
			mandatory = IEEE80211_RATE_MANDATORY_A;
			break;
		case NL80211_BAND_60GHZ:
			WARN_ON(1);
			mandatory = 0;
			break;
		}

		for (r = 0; r < hw->wiphy->bands[i]->n_bitrates; r++) {
			struct ieee80211_rate *rate;

			rate = &hw->wiphy->bands[i]->bitrates[r];

			if (!(rate->flags & mandatory))
				continue;
			sta->sta.supp_rates[i] |= BIT(r);
		}
	}

	sta->sta.smps_mode = IEEE80211_SMPS_OFF;
	if (sdata->vif.type == NL80211_IFTYPE_AP ||
	    sdata->vif.type == NL80211_IFTYPE_AP_VLAN) {
		struct ieee80211_supported_band *sband;
		u8 smps;

		sband = ieee80211_get_sband(sdata);
		if (!sband)
			goto free_txq;

		smps = (sband->ht_cap.cap & IEEE80211_HT_CAP_SM_PS) >>
			IEEE80211_HT_CAP_SM_PS_SHIFT;
		/*
		 * Assume that hostapd advertises our caps in the beacon and
		 * this is the known_smps_mode for a station that just assciated
		 */
		switch (smps) {
		case WLAN_HT_SMPS_CONTROL_DISABLED:
			sta->known_smps_mode = IEEE80211_SMPS_OFF;
			break;
		case WLAN_HT_SMPS_CONTROL_STATIC:
			sta->known_smps_mode = IEEE80211_SMPS_STATIC;
			break;
		case WLAN_HT_SMPS_CONTROL_DYNAMIC:
			sta->known_smps_mode = IEEE80211_SMPS_DYNAMIC;
			break;
		default:
			WARN_ON(1);
		}
	}

	sta->sta.max_rc_amsdu_len = IEEE80211_MAX_MPDU_LEN_HT_BA;

	sta->cparams.ce_threshold = CODEL_DISABLED_THRESHOLD;
	sta->cparams.target = MS2TIME(20);
	sta->cparams.interval = MS2TIME(100);
	sta->cparams.ecn = true;

	sta_dbg(sdata, "Allocated STA %pM\n", sta->sta.addr);

	return sta;

free_txq:
	if (sta->sta.txq[0])
		kfree(to_txq_info(sta->sta.txq[0]));
free:
	free_percpu(sta->pcpu_rx_stats);
#ifdef CONFIG_MAC80211_MESH
	kfree(sta->mesh);
#endif
	kfree(sta);
	return NULL;
}

static int sta_info_insert_check(struct sta_info *sta)
{
	struct ieee80211_sub_if_data *sdata = sta->sdata;

	/*
	 * Can't be a WARN_ON because it can be triggered through a race:
	 * something inserts a STA (on one CPU) without holding the RTNL
	 * and another CPU turns off the net device.
	 */
	if (unlikely(!ieee80211_sdata_running(sdata)))
		return -ENETDOWN;

	if (WARN_ON(ether_addr_equal(sta->sta.addr, sdata->vif.addr) ||
		    is_multicast_ether_addr(sta->sta.addr)))
		return -EINVAL;

	/* The RCU read lock is required by rhashtable due to
	 * asynchronous resize/rehash.  We also require the mutex
	 * for correctness.
	 */
	rcu_read_lock();
	lockdep_assert_held(&sdata->local->sta_mtx);
	if (ieee80211_hw_check(&sdata->local->hw, NEEDS_UNIQUE_STA_ADDR) &&
	    ieee80211_find_sta_by_ifaddr(&sdata->local->hw, sta->addr, NULL)) {
		rcu_read_unlock();
		return -ENOTUNIQ;
	}
	rcu_read_unlock();

	return 0;
}

static int sta_info_insert_drv_state(struct ieee80211_local *local,
				     struct ieee80211_sub_if_data *sdata,
				     struct sta_info *sta)
{
	enum ieee80211_sta_state state;
	int err = 0;

	for (state = IEEE80211_STA_NOTEXIST; state < sta->sta_state; state++) {
		err = drv_sta_state(local, sdata, sta, state, state + 1);
		if (err)
			break;
	}

	if (!err) {
		/*
		 * Drivers using legacy sta_add/sta_remove callbacks only
		 * get uploaded set to true after sta_add is called.
		 */
		if (!local->ops->sta_add)
			sta->uploaded = true;
		return 0;
	}

	if (sdata->vif.type == NL80211_IFTYPE_ADHOC) {
		sdata_info(sdata,
			   "failed to move IBSS STA %pM to state %d (%d) - keeping it anyway\n",
			   sta->sta.addr, state + 1, err);
		err = 0;
	}

	/* unwind on error */
	for (; state > IEEE80211_STA_NOTEXIST; state--)
		WARN_ON(drv_sta_state(local, sdata, sta, state, state - 1));

	return err;
}

static void
ieee80211_recalc_p2p_go_ps_allowed(struct ieee80211_sub_if_data *sdata)
{
	struct ieee80211_local *local = sdata->local;
	bool allow_p2p_go_ps = sdata->vif.p2p;
	struct sta_info *sta;

	rcu_read_lock();
	list_for_each_entry_rcu(sta, &local->sta_list, list) {
		if (sdata != sta->sdata ||
		    !test_sta_flag(sta, WLAN_STA_ASSOC))
			continue;
		if (!sta->sta.support_p2p_ps) {
			allow_p2p_go_ps = false;
			break;
		}
	}
	rcu_read_unlock();

	if (allow_p2p_go_ps != sdata->vif.bss_conf.allow_p2p_go_ps) {
		sdata->vif.bss_conf.allow_p2p_go_ps = allow_p2p_go_ps;
		ieee80211_bss_info_change_notify(sdata, BSS_CHANGED_P2P_PS);
	}
}

/*
 * should be called with sta_mtx locked
 * this function replaces the mutex lock
 * with a RCU lock
 */
static int sta_info_insert_finish(struct sta_info *sta) __acquires(RCU)
{
	struct ieee80211_local *local = sta->local;
	struct ieee80211_sub_if_data *sdata = sta->sdata;
	struct station_info *sinfo = NULL;
	int err = 0;

	lockdep_assert_held(&local->sta_mtx);

	/* check if STA exists already */
	if (sta_info_get_bss(sdata, sta->sta.addr)) {
		err = -EEXIST;
		goto out_err;
	}

	sinfo = kzalloc(sizeof(struct station_info), GFP_KERNEL);
	if (!sinfo) {
		err = -ENOMEM;
		goto out_err;
	}

	local->num_sta++;
	local->sta_generation++;
	smp_mb();

	/* simplify things and don't accept BA sessions yet */
	set_sta_flag(sta, WLAN_STA_BLOCK_BA);

	/* make the station visible */
	err = sta_info_hash_add(local, sta);
	if (err)
		goto out_drop_sta;

	list_add_tail_rcu(&sta->list, &local->sta_list);

	/* notify driver */
	err = sta_info_insert_drv_state(local, sdata, sta);
	if (err)
		goto out_remove;

	set_sta_flag(sta, WLAN_STA_INSERTED);

	if (sta->sta_state >= IEEE80211_STA_ASSOC) {
		ieee80211_recalc_min_chandef(sta->sdata);
		if (!sta->sta.support_p2p_ps)
			ieee80211_recalc_p2p_go_ps_allowed(sta->sdata);
	}

	/* accept BA sessions now */
	clear_sta_flag(sta, WLAN_STA_BLOCK_BA);

	ieee80211_sta_debugfs_add(sta);
	rate_control_add_sta_debugfs(sta);

	sinfo->generation = local->sta_generation;
	cfg80211_new_sta(sdata->dev, sta->sta.addr, sinfo, GFP_KERNEL);
	kfree(sinfo);

	sta_dbg(sdata, "Inserted STA %pM\n", sta->sta.addr);

	/* move reference to rcu-protected */
	rcu_read_lock();
	mutex_unlock(&local->sta_mtx);

	if (ieee80211_vif_is_mesh(&sdata->vif))
		mesh_accept_plinks_update(sdata);

	return 0;
 out_remove:
	sta_info_hash_del(local, sta);
	list_del_rcu(&sta->list);
 out_drop_sta:
	local->num_sta--;
	synchronize_net();
	__cleanup_single_sta(sta);
 out_err:
	mutex_unlock(&local->sta_mtx);
	kfree(sinfo);
	rcu_read_lock();
	return err;
}

int sta_info_insert_rcu(struct sta_info *sta) __acquires(RCU)
{
	struct ieee80211_local *local = sta->local;
	int err;

	might_sleep();

	mutex_lock(&local->sta_mtx);

	err = sta_info_insert_check(sta);
	if (err) {
		mutex_unlock(&local->sta_mtx);
		rcu_read_lock();
		goto out_free;
	}

	err = sta_info_insert_finish(sta);
	if (err)
		goto out_free;

	return 0;
 out_free:
	sta_info_free(local, sta);
	return err;
}

int sta_info_insert(struct sta_info *sta)
{
	int err = sta_info_insert_rcu(sta);

	rcu_read_unlock();

	return err;
}

static inline void __bss_tim_set(u8 *tim, u16 id)
{
	/*
	 * This format has been mandated by the IEEE specifications,
	 * so this line may not be changed to use the __set_bit() format.
	 */
	tim[id / 8] |= (1 << (id % 8));
}

static inline void __bss_tim_clear(u8 *tim, u16 id)
{
	/*
	 * This format has been mandated by the IEEE specifications,
	 * so this line may not be changed to use the __clear_bit() format.
	 */
	tim[id / 8] &= ~(1 << (id % 8));
}

static inline bool __bss_tim_get(u8 *tim, u16 id)
{
	/*
	 * This format has been mandated by the IEEE specifications,
	 * so this line may not be changed to use the test_bit() format.
	 */
	return tim[id / 8] & (1 << (id % 8));
}

static unsigned long ieee80211_tids_for_ac(int ac)
{
	/* If we ever support TIDs > 7, this obviously needs to be adjusted */
	switch (ac) {
	case IEEE80211_AC_VO:
		return BIT(6) | BIT(7);
	case IEEE80211_AC_VI:
		return BIT(4) | BIT(5);
	case IEEE80211_AC_BE:
		return BIT(0) | BIT(3);
	case IEEE80211_AC_BK:
		return BIT(1) | BIT(2);
	default:
		WARN_ON(1);
		return 0;
	}
}

static void __sta_info_recalc_tim(struct sta_info *sta, bool ignore_pending)
{
	struct ieee80211_local *local = sta->local;
	struct ps_data *ps;
	bool indicate_tim = false;
	u8 ignore_for_tim = sta->sta.uapsd_queues;
	int ac;
	u16 id = sta->sta.aid;

	if (sta->sdata->vif.type == NL80211_IFTYPE_AP ||
	    sta->sdata->vif.type == NL80211_IFTYPE_AP_VLAN) {
		if (WARN_ON_ONCE(!sta->sdata->bss))
			return;

		ps = &sta->sdata->bss->ps;
#ifdef CONFIG_MAC80211_MESH
	} else if (ieee80211_vif_is_mesh(&sta->sdata->vif)) {
		ps = &sta->sdata->u.mesh.ps;
#endif
	} else {
		return;
	}

	/* No need to do anything if the driver does all */
	if (ieee80211_hw_check(&local->hw, AP_LINK_PS) && !local->ops->set_tim)
		return;

	if (sta->dead)
		goto done;

	/*
	 * If all ACs are delivery-enabled then we should build
	 * the TIM bit for all ACs anyway; if only some are then
	 * we ignore those and build the TIM bit using only the
	 * non-enabled ones.
	 */
	if (ignore_for_tim == BIT(IEEE80211_NUM_ACS) - 1)
		ignore_for_tim = 0;

	if (ignore_pending)
		ignore_for_tim = BIT(IEEE80211_NUM_ACS) - 1;

	for (ac = 0; ac < IEEE80211_NUM_ACS; ac++) {
		unsigned long tids;

		if (ignore_for_tim & ieee80211_ac_to_qos_mask[ac])
			continue;

		indicate_tim |= !skb_queue_empty(&sta->tx_filtered[ac]) ||
				!skb_queue_empty(&sta->ps_tx_buf[ac]);
		if (indicate_tim)
			break;

		tids = ieee80211_tids_for_ac(ac);

		indicate_tim |=
			sta->driver_buffered_tids & tids;
		indicate_tim |=
			sta->txq_buffered_tids & tids;
	}

 done:
	spin_lock_bh(&local->tim_lock);

	if (indicate_tim == __bss_tim_get(ps->tim, id))
		goto out_unlock;

	if (indicate_tim)
		__bss_tim_set(ps->tim, id);
	else
		__bss_tim_clear(ps->tim, id);

	if (local->ops->set_tim && !WARN_ON(sta->dead)) {
		local->tim_in_locked_section = true;
		drv_set_tim(local, &sta->sta, indicate_tim);
		local->tim_in_locked_section = false;
	}

out_unlock:
	spin_unlock_bh(&local->tim_lock);
}

void sta_info_recalc_tim(struct sta_info *sta)
{
	__sta_info_recalc_tim(sta, false);
}

static bool sta_info_buffer_expired(struct sta_info *sta, struct sk_buff *skb)
{
	struct ieee80211_tx_info *info;
	int timeout;

	if (!skb)
		return false;

	info = IEEE80211_SKB_CB(skb);

	/* Timeout: (2 * listen_interval * beacon_int * 1024 / 1000000) sec */
	timeout = (sta->listen_interval *
		   sta->sdata->vif.bss_conf.beacon_int *
		   32 / 15625) * HZ;
	if (timeout < STA_TX_BUFFER_EXPIRE)
		timeout = STA_TX_BUFFER_EXPIRE;
	return time_after(jiffies, info->control.jiffies + timeout);
}


static bool sta_info_cleanup_expire_buffered_ac(struct ieee80211_local *local,
						struct sta_info *sta, int ac)
{
	unsigned long flags;
	struct sk_buff *skb;

	/*
	 * First check for frames that should expire on the filtered
	 * queue. Frames here were rejected by the driver and are on
	 * a separate queue to avoid reordering with normal PS-buffered
	 * frames. They also aren't accounted for right now in the
	 * total_ps_buffered counter.
	 */
	for (;;) {
		spin_lock_irqsave(&sta->tx_filtered[ac].lock, flags);
		skb = skb_peek(&sta->tx_filtered[ac]);
		if (sta_info_buffer_expired(sta, skb))
			skb = __skb_dequeue(&sta->tx_filtered[ac]);
		else
			skb = NULL;
		spin_unlock_irqrestore(&sta->tx_filtered[ac].lock, flags);

		/*
		 * Frames are queued in order, so if this one
		 * hasn't expired yet we can stop testing. If
		 * we actually reached the end of the queue we
		 * also need to stop, of course.
		 */
		if (!skb)
			break;
		ieee80211_free_txskb(&local->hw, skb);
	}

	/*
	 * Now also check the normal PS-buffered queue, this will
	 * only find something if the filtered queue was emptied
	 * since the filtered frames are all before the normal PS
	 * buffered frames.
	 */
	for (;;) {
		spin_lock_irqsave(&sta->ps_tx_buf[ac].lock, flags);
		skb = skb_peek(&sta->ps_tx_buf[ac]);
		if (sta_info_buffer_expired(sta, skb))
			skb = __skb_dequeue(&sta->ps_tx_buf[ac]);
		else
			skb = NULL;
		spin_unlock_irqrestore(&sta->ps_tx_buf[ac].lock, flags);

		/*
		 * frames are queued in order, so if this one
		 * hasn't expired yet (or we reached the end of
		 * the queue) we can stop testing
		 */
		if (!skb)
			break;

		local->total_ps_buffered--;
		ps_dbg(sta->sdata, "Buffered frame expired (STA %pM)\n",
		       sta->sta.addr);
		ieee80211_free_txskb(&local->hw, skb);
	}

	/*
	 * Finally, recalculate the TIM bit for this station -- it might
	 * now be clear because the station was too slow to retrieve its
	 * frames.
	 */
	sta_info_recalc_tim(sta);

	/*
	 * Return whether there are any frames still buffered, this is
	 * used to check whether the cleanup timer still needs to run,
	 * if there are no frames we don't need to rearm the timer.
	 */
	return !(skb_queue_empty(&sta->ps_tx_buf[ac]) &&
		 skb_queue_empty(&sta->tx_filtered[ac]));
}

static bool sta_info_cleanup_expire_buffered(struct ieee80211_local *local,
					     struct sta_info *sta)
{
	bool have_buffered = false;
	int ac;

	/* This is only necessary for stations on BSS/MBSS interfaces */
	if (!sta->sdata->bss &&
	    !ieee80211_vif_is_mesh(&sta->sdata->vif))
		return false;

	for (ac = 0; ac < IEEE80211_NUM_ACS; ac++)
		have_buffered |=
			sta_info_cleanup_expire_buffered_ac(local, sta, ac);

	return have_buffered;
}

static int __must_check __sta_info_destroy_part1(struct sta_info *sta)
{
	struct ieee80211_local *local;
	struct ieee80211_sub_if_data *sdata;
	int ret;

	might_sleep();

	if (!sta)
		return -ENOENT;

	local = sta->local;
	sdata = sta->sdata;

	lockdep_assert_held(&local->sta_mtx);

	/*
	 * Before removing the station from the driver and
	 * rate control, it might still start new aggregation
	 * sessions -- block that to make sure the tear-down
	 * will be sufficient.
	 */
	set_sta_flag(sta, WLAN_STA_BLOCK_BA);
	ieee80211_sta_tear_down_BA_sessions(sta, AGG_STOP_DESTROY_STA);

	/*
	 * Before removing the station from the driver there might be pending
	 * rx frames on RSS queues sent prior to the disassociation - wait for
	 * all such frames to be processed.
	 */
	drv_sync_rx_queues(local, sta);

	ret = sta_info_hash_del(local, sta);
	if (WARN_ON(ret))
		return ret;

	/*
	 * for TDLS peers, make sure to return to the base channel before
	 * removal.
	 */
	if (test_sta_flag(sta, WLAN_STA_TDLS_OFF_CHANNEL)) {
		drv_tdls_cancel_channel_switch(local, sdata, &sta->sta);
		clear_sta_flag(sta, WLAN_STA_TDLS_OFF_CHANNEL);
	}

	list_del_rcu(&sta->list);
	sta->removed = true;

	drv_sta_pre_rcu_remove(local, sta->sdata, sta);

	if (sdata->vif.type == NL80211_IFTYPE_AP_VLAN &&
	    rcu_access_pointer(sdata->u.vlan.sta) == sta)
		RCU_INIT_POINTER(sdata->u.vlan.sta, NULL);

	return 0;
}

static void __sta_info_destroy_part2(struct sta_info *sta)
{
	struct ieee80211_local *local = sta->local;
	struct ieee80211_sub_if_data *sdata = sta->sdata;
	struct station_info *sinfo;
	int ret;

	/*
	 * NOTE: This assumes at least synchronize_net() was done
	 *	 after _part1 and before _part2!
	 */

	might_sleep();
	lockdep_assert_held(&local->sta_mtx);

	/* now keys can no longer be reached */
	ieee80211_free_sta_keys(local, sta);

	/* disable TIM bit - last chance to tell driver */
	__sta_info_recalc_tim(sta, true);

	sta->dead = true;

	local->num_sta--;
	local->sta_generation++;

	while (sta->sta_state > IEEE80211_STA_NONE) {
		ret = sta_info_move_state(sta, sta->sta_state - 1);
		if (ret) {
			WARN_ON_ONCE(1);
			break;
		}
	}

	if (sta->uploaded) {
		ret = drv_sta_state(local, sdata, sta, IEEE80211_STA_NONE,
				    IEEE80211_STA_NOTEXIST);
		WARN_ON_ONCE(ret != 0);
	}

	sta_dbg(sdata, "Removed STA %pM\n", sta->sta.addr);

	sinfo = kzalloc(sizeof(*sinfo), GFP_KERNEL);
	if (sinfo)
		sta_set_sinfo(sta, sinfo, true);
	cfg80211_del_sta_sinfo(sdata->dev, sta->sta.addr, sinfo, GFP_KERNEL);
	kfree(sinfo);

	ieee80211_sta_debugfs_remove(sta);

	cleanup_single_sta(sta);
}

int __must_check __sta_info_destroy(struct sta_info *sta)
{
	int err = __sta_info_destroy_part1(sta);

	if (err)
		return err;

	synchronize_net();

	__sta_info_destroy_part2(sta);

	return 0;
}

int sta_info_destroy_addr(struct ieee80211_sub_if_data *sdata, const u8 *addr)
{
	struct sta_info *sta;
	int ret;

	mutex_lock(&sdata->local->sta_mtx);
	sta = sta_info_get(sdata, addr);
	ret = __sta_info_destroy(sta);
	mutex_unlock(&sdata->local->sta_mtx);

	return ret;
}

int sta_info_destroy_addr_bss(struct ieee80211_sub_if_data *sdata,
			      const u8 *addr)
{
	struct sta_info *sta;
	int ret;

	mutex_lock(&sdata->local->sta_mtx);
	sta = sta_info_get_bss(sdata, addr);
	ret = __sta_info_destroy(sta);
	mutex_unlock(&sdata->local->sta_mtx);

	return ret;
}

static void sta_info_cleanup(struct timer_list *t)
{
	struct ieee80211_local *local = from_timer(local, t, sta_cleanup);
	struct sta_info *sta;
	bool timer_needed = false;

	rcu_read_lock();
	list_for_each_entry_rcu(sta, &local->sta_list, list)
		if (sta_info_cleanup_expire_buffered(local, sta))
			timer_needed = true;
	rcu_read_unlock();

	if (local->quiescing)
		return;

	if (!timer_needed)
		return;

	mod_timer(&local->sta_cleanup,
		  round_jiffies(jiffies + STA_INFO_CLEANUP_INTERVAL));
}

int sta_info_init(struct ieee80211_local *local)
{
	int err;

	err = rhltable_init(&local->sta_hash, &sta_rht_params);
	if (err)
		return err;

	spin_lock_init(&local->tim_lock);
	mutex_init(&local->sta_mtx);
	INIT_LIST_HEAD(&local->sta_list);

	timer_setup(&local->sta_cleanup, sta_info_cleanup, 0);
	return 0;
}

void sta_info_stop(struct ieee80211_local *local)
{
	del_timer_sync(&local->sta_cleanup);
	rhltable_destroy(&local->sta_hash);
}


int __sta_info_flush(struct ieee80211_sub_if_data *sdata, bool vlans)
{
	struct ieee80211_local *local = sdata->local;
	struct sta_info *sta, *tmp;
	LIST_HEAD(free_list);
	int ret = 0;

	might_sleep();

	WARN_ON(vlans && sdata->vif.type != NL80211_IFTYPE_AP);
	WARN_ON(vlans && !sdata->bss);

	mutex_lock(&local->sta_mtx);
	list_for_each_entry_safe(sta, tmp, &local->sta_list, list) {
		if (sdata == sta->sdata ||
		    (vlans && sdata->bss == sta->sdata->bss)) {
			if (!WARN_ON(__sta_info_destroy_part1(sta)))
				list_add(&sta->free_list, &free_list);
			ret++;
		}
	}

	if (!list_empty(&free_list)) {
		synchronize_net();
		list_for_each_entry_safe(sta, tmp, &free_list, free_list)
			__sta_info_destroy_part2(sta);
	}
	mutex_unlock(&local->sta_mtx);

	return ret;
}

void ieee80211_sta_expire(struct ieee80211_sub_if_data *sdata,
			  unsigned long exp_time)
{
	struct ieee80211_local *local = sdata->local;
	struct sta_info *sta, *tmp;

	mutex_lock(&local->sta_mtx);

	list_for_each_entry_safe(sta, tmp, &local->sta_list, list) {
		unsigned long last_active = ieee80211_sta_last_active(sta);

		if (sdata != sta->sdata)
			continue;

		if (time_is_before_jiffies(last_active + exp_time)) {
			sta_dbg(sta->sdata, "expiring inactive STA %pM\n",
				sta->sta.addr);

			if (ieee80211_vif_is_mesh(&sdata->vif) &&
			    test_sta_flag(sta, WLAN_STA_PS_STA))
				atomic_dec(&sdata->u.mesh.ps.num_sta_ps);

			WARN_ON(__sta_info_destroy(sta));
		}
	}

	mutex_unlock(&local->sta_mtx);
}

struct ieee80211_sta *ieee80211_find_sta_by_ifaddr(struct ieee80211_hw *hw,
						   const u8 *addr,
						   const u8 *localaddr)
{
	struct ieee80211_local *local = hw_to_local(hw);
	struct rhlist_head *tmp;
	struct sta_info *sta;

	/*
	 * Just return a random station if localaddr is NULL
	 * ... first in list.
	 */
	for_each_sta_info(local, addr, sta, tmp) {
		if (localaddr &&
		    !ether_addr_equal(sta->sdata->vif.addr, localaddr))
			continue;
		if (!sta->uploaded)
			return NULL;
		return &sta->sta;
	}

	return NULL;
}
EXPORT_SYMBOL_GPL(ieee80211_find_sta_by_ifaddr);

struct ieee80211_sta *ieee80211_find_sta(struct ieee80211_vif *vif,
					 const u8 *addr)
{
	struct sta_info *sta;

	if (!vif)
		return NULL;

	sta = sta_info_get_bss(vif_to_sdata(vif), addr);
	if (!sta)
		return NULL;

	if (!sta->uploaded)
		return NULL;

	return &sta->sta;
}
EXPORT_SYMBOL(ieee80211_find_sta);

/* powersave support code */
void ieee80211_sta_ps_deliver_wakeup(struct sta_info *sta)
{
	struct ieee80211_sub_if_data *sdata = sta->sdata;
	struct ieee80211_local *local = sdata->local;
	struct sk_buff_head pending;
	int filtered = 0, buffered = 0, ac, i;
	unsigned long flags;
	struct ps_data *ps;

	if (sdata->vif.type == NL80211_IFTYPE_AP_VLAN)
		sdata = container_of(sdata->bss, struct ieee80211_sub_if_data,
				     u.ap);

	if (sdata->vif.type == NL80211_IFTYPE_AP)
		ps = &sdata->bss->ps;
	else if (ieee80211_vif_is_mesh(&sdata->vif))
		ps = &sdata->u.mesh.ps;
	else
		return;

	clear_sta_flag(sta, WLAN_STA_SP);

	BUILD_BUG_ON(BITS_TO_LONGS(IEEE80211_NUM_TIDS) > 1);
	sta->driver_buffered_tids = 0;
	sta->txq_buffered_tids = 0;

	if (!ieee80211_hw_check(&local->hw, AP_LINK_PS))
		drv_sta_notify(local, sdata, STA_NOTIFY_AWAKE, &sta->sta);

	for (i = 0; i < ARRAY_SIZE(sta->sta.txq); i++) {
		if (!sta->sta.txq[i] || !txq_has_queue(sta->sta.txq[i]))
			continue;

		schedule_and_wake_txq(local, to_txq_info(sta->sta.txq[i]));
	}

	skb_queue_head_init(&pending);

	/* sync with ieee80211_tx_h_unicast_ps_buf */
	spin_lock(&sta->ps_lock);
	/* Send all buffered frames to the station */
	for (ac = 0; ac < IEEE80211_NUM_ACS; ac++) {
		int count = skb_queue_len(&pending), tmp;

		spin_lock_irqsave(&sta->tx_filtered[ac].lock, flags);
		skb_queue_splice_tail_init(&sta->tx_filtered[ac], &pending);
		spin_unlock_irqrestore(&sta->tx_filtered[ac].lock, flags);
		tmp = skb_queue_len(&pending);
		filtered += tmp - count;
		count = tmp;

		spin_lock_irqsave(&sta->ps_tx_buf[ac].lock, flags);
		skb_queue_splice_tail_init(&sta->ps_tx_buf[ac], &pending);
		spin_unlock_irqrestore(&sta->ps_tx_buf[ac].lock, flags);
		tmp = skb_queue_len(&pending);
		buffered += tmp - count;
	}

	ieee80211_add_pending_skbs(local, &pending);

	/* now we're no longer in the deliver code */
	clear_sta_flag(sta, WLAN_STA_PS_DELIVER);

	/* The station might have polled and then woken up before we responded,
	 * so clear these flags now to avoid them sticking around.
	 */
	clear_sta_flag(sta, WLAN_STA_PSPOLL);
	clear_sta_flag(sta, WLAN_STA_UAPSD);
	spin_unlock(&sta->ps_lock);

	atomic_dec(&ps->num_sta_ps);

	/* This station just woke up and isn't aware of our SMPS state */
	if (!ieee80211_vif_is_mesh(&sdata->vif) &&
	    !ieee80211_smps_is_restrictive(sta->known_smps_mode,
					   sdata->smps_mode) &&
	    sta->known_smps_mode != sdata->bss->req_smps &&
	    sta_info_tx_streams(sta) != 1) {
		ht_dbg(sdata,
		       "%pM just woke up and MIMO capable - update SMPS\n",
		       sta->sta.addr);
		ieee80211_send_smps_action(sdata, sdata->bss->req_smps,
					   sta->sta.addr,
					   sdata->vif.bss_conf.bssid);
	}

	local->total_ps_buffered -= buffered;

	sta_info_recalc_tim(sta);

	ps_dbg(sdata,
	       "STA %pM aid %d sending %d filtered/%d PS frames since STA woke up\n",
	       sta->sta.addr, sta->sta.aid, filtered, buffered);

	ieee80211_check_fast_xmit(sta);
}

static void ieee80211_send_null_response(struct sta_info *sta, int tid,
					 enum ieee80211_frame_release_type reason,
					 bool call_driver, bool more_data)
{
	struct ieee80211_sub_if_data *sdata = sta->sdata;
	struct ieee80211_local *local = sdata->local;
	struct ieee80211_qos_hdr *nullfunc;
	struct sk_buff *skb;
	int size = sizeof(*nullfunc);
	__le16 fc;
	bool qos = sta->sta.wme;
	struct ieee80211_tx_info *info;
	struct ieee80211_chanctx_conf *chanctx_conf;

	/* Don't send NDPs when STA is connected HE */
	if (sdata->vif.type == NL80211_IFTYPE_STATION &&
	    !(sdata->u.mgd.flags & IEEE80211_STA_DISABLE_HE))
		return;

	if (qos) {
		fc = cpu_to_le16(IEEE80211_FTYPE_DATA |
				 IEEE80211_STYPE_QOS_NULLFUNC |
				 IEEE80211_FCTL_FROMDS);
	} else {
		size -= 2;
		fc = cpu_to_le16(IEEE80211_FTYPE_DATA |
				 IEEE80211_STYPE_NULLFUNC |
				 IEEE80211_FCTL_FROMDS);
	}

	skb = dev_alloc_skb(local->hw.extra_tx_headroom + size);
	if (!skb)
		return;

	skb_reserve(skb, local->hw.extra_tx_headroom);

	nullfunc = skb_put(skb, size);
	nullfunc->frame_control = fc;
	nullfunc->duration_id = 0;
	memcpy(nullfunc->addr1, sta->sta.addr, ETH_ALEN);
	memcpy(nullfunc->addr2, sdata->vif.addr, ETH_ALEN);
	memcpy(nullfunc->addr3, sdata->vif.addr, ETH_ALEN);
	nullfunc->seq_ctrl = 0;

	skb->priority = tid;
	skb_set_queue_mapping(skb, ieee802_1d_to_ac[tid]);
	if (qos) {
		nullfunc->qos_ctrl = cpu_to_le16(tid);

		if (reason == IEEE80211_FRAME_RELEASE_UAPSD) {
			nullfunc->qos_ctrl |=
				cpu_to_le16(IEEE80211_QOS_CTL_EOSP);
			if (more_data)
				nullfunc->frame_control |=
					cpu_to_le16(IEEE80211_FCTL_MOREDATA);
		}
	}

	info = IEEE80211_SKB_CB(skb);

	/*
	 * Tell TX path to send this frame even though the
	 * STA may still remain is PS mode after this frame
	 * exchange. Also set EOSP to indicate this packet
	 * ends the poll/service period.
	 */
	info->flags |= IEEE80211_TX_CTL_NO_PS_BUFFER |
		       IEEE80211_TX_STATUS_EOSP |
		       IEEE80211_TX_CTL_REQ_TX_STATUS;

	info->control.flags |= IEEE80211_TX_CTRL_PS_RESPONSE;

	if (call_driver)
		drv_allow_buffered_frames(local, sta, BIT(tid), 1,
					  reason, false);

	skb->dev = sdata->dev;

	rcu_read_lock();
	chanctx_conf = rcu_dereference(sdata->vif.chanctx_conf);
	if (WARN_ON(!chanctx_conf)) {
		rcu_read_unlock();
		kfree_skb(skb);
		return;
	}

	info->band = chanctx_conf->def.chan->band;
	ieee80211_xmit(sdata, sta, skb, 0);
	rcu_read_unlock();
}

static int find_highest_prio_tid(unsigned long tids)
{
	/* lower 3 TIDs aren't ordered perfectly */
	if (tids & 0xF8)
		return fls(tids) - 1;
	/* TID 0 is BE just like TID 3 */
	if (tids & BIT(0))
		return 0;
	return fls(tids) - 1;
}

/* Indicates if the MORE_DATA bit should be set in the last
 * frame obtained by ieee80211_sta_ps_get_frames.
 * Note that driver_release_tids is relevant only if
 * reason = IEEE80211_FRAME_RELEASE_PSPOLL
 */
static bool
ieee80211_sta_ps_more_data(struct sta_info *sta, u8 ignored_acs,
			   enum ieee80211_frame_release_type reason,
			   unsigned long driver_release_tids)
{
	int ac;

	/* If the driver has data on more than one TID then
	 * certainly there's more data if we release just a
	 * single frame now (from a single TID). This will
	 * only happen for PS-Poll.
	 */
	if (reason == IEEE80211_FRAME_RELEASE_PSPOLL &&
	    hweight16(driver_release_tids) > 1)
		return true;

	for (ac = 0; ac < IEEE80211_NUM_ACS; ac++) {
		if (ignored_acs & ieee80211_ac_to_qos_mask[ac])
			continue;

		if (!skb_queue_empty(&sta->tx_filtered[ac]) ||
		    !skb_queue_empty(&sta->ps_tx_buf[ac]))
			return true;
	}

	return false;
}

static void
ieee80211_sta_ps_get_frames(struct sta_info *sta, int n_frames, u8 ignored_acs,
			    enum ieee80211_frame_release_type reason,
			    struct sk_buff_head *frames,
			    unsigned long *driver_release_tids)
{
	struct ieee80211_sub_if_data *sdata = sta->sdata;
	struct ieee80211_local *local = sdata->local;
	int ac;

	/* Get response frame(s) and more data bit for the last one. */
	for (ac = 0; ac < IEEE80211_NUM_ACS; ac++) {
		unsigned long tids;

		if (ignored_acs & ieee80211_ac_to_qos_mask[ac])
			continue;

		tids = ieee80211_tids_for_ac(ac);

		/* if we already have frames from software, then we can't also
		 * release from hardware queues
		 */
		if (skb_queue_empty(frames)) {
			*driver_release_tids |=
				sta->driver_buffered_tids & tids;
			*driver_release_tids |= sta->txq_buffered_tids & tids;
		}

		if (!*driver_release_tids) {
			struct sk_buff *skb;

			while (n_frames > 0) {
				skb = skb_dequeue(&sta->tx_filtered[ac]);
				if (!skb) {
					skb = skb_dequeue(
						&sta->ps_tx_buf[ac]);
					if (skb)
						local->total_ps_buffered--;
				}
				if (!skb)
					break;
				n_frames--;
				__skb_queue_tail(frames, skb);
			}
		}

		/* If we have more frames buffered on this AC, then abort the
		 * loop since we can't send more data from other ACs before
		 * the buffered frames from this.
		 */
		if (!skb_queue_empty(&sta->tx_filtered[ac]) ||
		    !skb_queue_empty(&sta->ps_tx_buf[ac]))
			break;
	}
}

static void
ieee80211_sta_ps_deliver_response(struct sta_info *sta,
				  int n_frames, u8 ignored_acs,
				  enum ieee80211_frame_release_type reason)
{
	struct ieee80211_sub_if_data *sdata = sta->sdata;
	struct ieee80211_local *local = sdata->local;
	unsigned long driver_release_tids = 0;
	struct sk_buff_head frames;
	bool more_data;

	/* Service or PS-Poll period starts */
	set_sta_flag(sta, WLAN_STA_SP);

	__skb_queue_head_init(&frames);

	ieee80211_sta_ps_get_frames(sta, n_frames, ignored_acs, reason,
				    &frames, &driver_release_tids);

	more_data = ieee80211_sta_ps_more_data(sta, ignored_acs, reason, driver_release_tids);

	if (driver_release_tids && reason == IEEE80211_FRAME_RELEASE_PSPOLL)
		driver_release_tids =
			BIT(find_highest_prio_tid(driver_release_tids));

	if (skb_queue_empty(&frames) && !driver_release_tids) {
		int tid, ac;

		/*
		 * For PS-Poll, this can only happen due to a race condition
		 * when we set the TIM bit and the station notices it, but
		 * before it can poll for the frame we expire it.
		 *
		 * For uAPSD, this is said in the standard (11.2.1.5 h):
		 *	At each unscheduled SP for a non-AP STA, the AP shall
		 *	attempt to transmit at least one MSDU or MMPDU, but no
		 *	more than the value specified in the Max SP Length field
		 *	in the QoS Capability element from delivery-enabled ACs,
		 *	that are destined for the non-AP STA.
		 *
		 * Since we have no other MSDU/MMPDU, transmit a QoS null frame.
		 */

		/* This will evaluate to 1, 3, 5 or 7. */
		for (ac = IEEE80211_AC_VO; ac < IEEE80211_NUM_ACS; ac++)
			if (!(ignored_acs & ieee80211_ac_to_qos_mask[ac]))
				break;
		tid = 7 - 2 * ac;

		ieee80211_send_null_response(sta, tid, reason, true, false);
	} else if (!driver_release_tids) {
		struct sk_buff_head pending;
		struct sk_buff *skb;
		int num = 0;
		u16 tids = 0;
		bool need_null = false;

		skb_queue_head_init(&pending);

		while ((skb = __skb_dequeue(&frames))) {
			struct ieee80211_tx_info *info = IEEE80211_SKB_CB(skb);
			struct ieee80211_hdr *hdr = (void *) skb->data;
			u8 *qoshdr = NULL;

			num++;

			/*
			 * Tell TX path to send this frame even though the
			 * STA may still remain is PS mode after this frame
			 * exchange.
			 */
			info->flags |= IEEE80211_TX_CTL_NO_PS_BUFFER;
			info->control.flags |= IEEE80211_TX_CTRL_PS_RESPONSE;

			/*
			 * Use MoreData flag to indicate whether there are
			 * more buffered frames for this STA
			 */
			if (more_data || !skb_queue_empty(&frames))
				hdr->frame_control |=
					cpu_to_le16(IEEE80211_FCTL_MOREDATA);
			else
				hdr->frame_control &=
					cpu_to_le16(~IEEE80211_FCTL_MOREDATA);

			if (ieee80211_is_data_qos(hdr->frame_control) ||
			    ieee80211_is_qos_nullfunc(hdr->frame_control))
				qoshdr = ieee80211_get_qos_ctl(hdr);

			tids |= BIT(skb->priority);

			__skb_queue_tail(&pending, skb);

			/* end service period after last frame or add one */
			if (!skb_queue_empty(&frames))
				continue;

			if (reason != IEEE80211_FRAME_RELEASE_UAPSD) {
				/* for PS-Poll, there's only one frame */
				info->flags |= IEEE80211_TX_STATUS_EOSP |
					       IEEE80211_TX_CTL_REQ_TX_STATUS;
				break;
			}

			/* For uAPSD, things are a bit more complicated. If the
			 * last frame has a QoS header (i.e. is a QoS-data or
			 * QoS-nulldata frame) then just set the EOSP bit there
			 * and be done.
			 * If the frame doesn't have a QoS header (which means
			 * it should be a bufferable MMPDU) then we can't set
			 * the EOSP bit in the QoS header; add a QoS-nulldata
			 * frame to the list to send it after the MMPDU.
			 *
			 * Note that this code is only in the mac80211-release
			 * code path, we assume that the driver will not buffer
			 * anything but QoS-data frames, or if it does, will
			 * create the QoS-nulldata frame by itself if needed.
			 *
			 * Cf. 802.11-2012 10.2.1.10 (c).
			 */
			if (qoshdr) {
				*qoshdr |= IEEE80211_QOS_CTL_EOSP;

				info->flags |= IEEE80211_TX_STATUS_EOSP |
					       IEEE80211_TX_CTL_REQ_TX_STATUS;
			} else {
				/* The standard isn't completely clear on this
				 * as it says the more-data bit should be set
				 * if there are more BUs. The QoS-Null frame
				 * we're about to send isn't buffered yet, we
				 * only create it below, but let's pretend it
				 * was buffered just in case some clients only
				 * expect more-data=0 when eosp=1.
				 */
				hdr->frame_control |=
					cpu_to_le16(IEEE80211_FCTL_MOREDATA);
				need_null = true;
				num++;
			}
			break;
		}

		drv_allow_buffered_frames(local, sta, tids, num,
					  reason, more_data);

		ieee80211_add_pending_skbs(local, &pending);

		if (need_null)
			ieee80211_send_null_response(
				sta, find_highest_prio_tid(tids),
				reason, false, false);

		sta_info_recalc_tim(sta);
	} else {
		int tid;

		/*
		 * We need to release a frame that is buffered somewhere in the
		 * driver ... it'll have to handle that.
		 * Note that the driver also has to check the number of frames
		 * on the TIDs we're releasing from - if there are more than
		 * n_frames it has to set the more-data bit (if we didn't ask
		 * it to set it anyway due to other buffered frames); if there
		 * are fewer than n_frames it has to make sure to adjust that
		 * to allow the service period to end properly.
		 */
		drv_release_buffered_frames(local, sta, driver_release_tids,
					    n_frames, reason, more_data);

		/*
		 * Note that we don't recalculate the TIM bit here as it would
		 * most likely have no effect at all unless the driver told us
		 * that the TID(s) became empty before returning here from the
		 * release function.
		 * Either way, however, when the driver tells us that the TID(s)
		 * became empty or we find that a txq became empty, we'll do the
		 * TIM recalculation.
		 */

		if (!sta->sta.txq[0])
			return;

		for (tid = 0; tid < ARRAY_SIZE(sta->sta.txq); tid++) {
			if (!sta->sta.txq[tid] ||
			    !(driver_release_tids & BIT(tid)) ||
			    txq_has_queue(sta->sta.txq[tid]))
				continue;

			sta_info_recalc_tim(sta);
			break;
		}
	}
}

void ieee80211_sta_ps_deliver_poll_response(struct sta_info *sta)
{
	u8 ignore_for_response = sta->sta.uapsd_queues;

	/*
	 * If all ACs are delivery-enabled then we should reply
	 * from any of them, if only some are enabled we reply
	 * only from the non-enabled ones.
	 */
	if (ignore_for_response == BIT(IEEE80211_NUM_ACS) - 1)
		ignore_for_response = 0;

	ieee80211_sta_ps_deliver_response(sta, 1, ignore_for_response,
					  IEEE80211_FRAME_RELEASE_PSPOLL);
}

void ieee80211_sta_ps_deliver_uapsd(struct sta_info *sta)
{
	int n_frames = sta->sta.max_sp;
	u8 delivery_enabled = sta->sta.uapsd_queues;

	/*
	 * If we ever grow support for TSPEC this might happen if
	 * the TSPEC update from hostapd comes in between a trigger
	 * frame setting WLAN_STA_UAPSD in the RX path and this
	 * actually getting called.
	 */
	if (!delivery_enabled)
		return;

	switch (sta->sta.max_sp) {
	case 1:
		n_frames = 2;
		break;
	case 2:
		n_frames = 4;
		break;
	case 3:
		n_frames = 6;
		break;
	case 0:
		/* XXX: what is a good value? */
		n_frames = 128;
		break;
	}

	ieee80211_sta_ps_deliver_response(sta, n_frames, ~delivery_enabled,
					  IEEE80211_FRAME_RELEASE_UAPSD);
}

void ieee80211_sta_block_awake(struct ieee80211_hw *hw,
			       struct ieee80211_sta *pubsta, bool block)
{
	struct sta_info *sta = container_of(pubsta, struct sta_info, sta);

	trace_api_sta_block_awake(sta->local, pubsta, block);

	if (block) {
		set_sta_flag(sta, WLAN_STA_PS_DRIVER);
		ieee80211_clear_fast_xmit(sta);
		return;
	}

	if (!test_sta_flag(sta, WLAN_STA_PS_DRIVER))
		return;

	if (!test_sta_flag(sta, WLAN_STA_PS_STA)) {
		set_sta_flag(sta, WLAN_STA_PS_DELIVER);
		clear_sta_flag(sta, WLAN_STA_PS_DRIVER);
		ieee80211_queue_work(hw, &sta->drv_deliver_wk);
	} else if (test_sta_flag(sta, WLAN_STA_PSPOLL) ||
		   test_sta_flag(sta, WLAN_STA_UAPSD)) {
		/* must be asleep in this case */
		clear_sta_flag(sta, WLAN_STA_PS_DRIVER);
		ieee80211_queue_work(hw, &sta->drv_deliver_wk);
	} else {
		clear_sta_flag(sta, WLAN_STA_PS_DRIVER);
		ieee80211_check_fast_xmit(sta);
	}
}
EXPORT_SYMBOL(ieee80211_sta_block_awake);

void ieee80211_sta_eosp(struct ieee80211_sta *pubsta)
{
	struct sta_info *sta = container_of(pubsta, struct sta_info, sta);
	struct ieee80211_local *local = sta->local;

	trace_api_eosp(local, pubsta);

	clear_sta_flag(sta, WLAN_STA_SP);
}
EXPORT_SYMBOL(ieee80211_sta_eosp);

void ieee80211_send_eosp_nullfunc(struct ieee80211_sta *pubsta, int tid)
{
	struct sta_info *sta = container_of(pubsta, struct sta_info, sta);
	enum ieee80211_frame_release_type reason;
	bool more_data;

	trace_api_send_eosp_nullfunc(sta->local, pubsta, tid);

	reason = IEEE80211_FRAME_RELEASE_UAPSD;
	more_data = ieee80211_sta_ps_more_data(sta, ~sta->sta.uapsd_queues,
					       reason, 0);

	ieee80211_send_null_response(sta, tid, reason, false, more_data);
}
EXPORT_SYMBOL(ieee80211_send_eosp_nullfunc);

void ieee80211_sta_set_buffered(struct ieee80211_sta *pubsta,
				u8 tid, bool buffered)
{
	struct sta_info *sta = container_of(pubsta, struct sta_info, sta);

	if (WARN_ON(tid >= IEEE80211_NUM_TIDS))
		return;

	trace_api_sta_set_buffered(sta->local, pubsta, tid, buffered);

	if (buffered)
		set_bit(tid, &sta->driver_buffered_tids);
	else
		clear_bit(tid, &sta->driver_buffered_tids);

	sta_info_recalc_tim(sta);
}
EXPORT_SYMBOL(ieee80211_sta_set_buffered);

void ieee80211_sta_register_airtime(struct ieee80211_sta *pubsta, u8 tid,
				    u32 tx_airtime, u32 rx_airtime)
{
	struct sta_info *sta = container_of(pubsta, struct sta_info, sta);
	struct ieee80211_local *local = sta->sdata->local;
	u8 ac = ieee80211_ac_from_tid(tid);
	u32 airtime = 0;

	if (sta->local->airtime_flags & AIRTIME_USE_TX)
		airtime += tx_airtime;
	if (sta->local->airtime_flags & AIRTIME_USE_RX)
		airtime += rx_airtime;

	spin_lock_bh(&local->active_txq_lock[ac]);
	sta->airtime[ac].tx_airtime += tx_airtime;
	sta->airtime[ac].rx_airtime += rx_airtime;
	sta->airtime[ac].deficit -= airtime;
	spin_unlock_bh(&local->active_txq_lock[ac]);
}
EXPORT_SYMBOL(ieee80211_sta_register_airtime);

void ieee80211_sta_update_pending_airtime(struct ieee80211_local *local,
					  struct sta_info *sta, u8 ac,
					  u16 tx_airtime, bool tx_completed)
{
	int tx_pending;

<<<<<<< HEAD
=======
	if (!wiphy_ext_feature_isset(local->hw.wiphy, NL80211_EXT_FEATURE_AQL))
		return;

>>>>>>> a7196caf
	if (!tx_completed) {
		if (sta)
			atomic_add(tx_airtime,
				   &sta->airtime[ac].aql_tx_pending);

		atomic_add(tx_airtime, &local->aql_total_pending_airtime);
		return;
	}

	if (sta) {
		tx_pending = atomic_sub_return(tx_airtime,
					       &sta->airtime[ac].aql_tx_pending);
		if (WARN_ONCE(tx_pending < 0,
			      "STA %pM AC %d txq pending airtime underflow: %u, %u",
			      sta->addr, ac, tx_pending, tx_airtime))
			atomic_cmpxchg(&sta->airtime[ac].aql_tx_pending,
				       tx_pending, 0);
	}

	tx_pending = atomic_sub_return(tx_airtime,
				       &local->aql_total_pending_airtime);
	if (WARN_ONCE(tx_pending < 0,
		      "Device %s AC %d pending airtime underflow: %u, %u",
		      wiphy_name(local->hw.wiphy), ac, tx_pending,
		      tx_airtime))
		atomic_cmpxchg(&local->aql_total_pending_airtime,
			       tx_pending, 0);
}

int sta_info_move_state(struct sta_info *sta,
			enum ieee80211_sta_state new_state)
{
	might_sleep();

	if (sta->sta_state == new_state)
		return 0;

	/* check allowed transitions first */

	switch (new_state) {
	case IEEE80211_STA_NONE:
		if (sta->sta_state != IEEE80211_STA_AUTH)
			return -EINVAL;
		break;
	case IEEE80211_STA_AUTH:
		if (sta->sta_state != IEEE80211_STA_NONE &&
		    sta->sta_state != IEEE80211_STA_ASSOC)
			return -EINVAL;
		break;
	case IEEE80211_STA_ASSOC:
		if (sta->sta_state != IEEE80211_STA_AUTH &&
		    sta->sta_state != IEEE80211_STA_AUTHORIZED)
			return -EINVAL;
		break;
	case IEEE80211_STA_AUTHORIZED:
		if (sta->sta_state != IEEE80211_STA_ASSOC)
			return -EINVAL;
		break;
	default:
		WARN(1, "invalid state %d", new_state);
		return -EINVAL;
	}

	sta_dbg(sta->sdata, "moving STA %pM to state %d\n",
		sta->sta.addr, new_state);

	/*
	 * notify the driver before the actual changes so it can
	 * fail the transition
	 */
	if (test_sta_flag(sta, WLAN_STA_INSERTED)) {
		int err = drv_sta_state(sta->local, sta->sdata, sta,
					sta->sta_state, new_state);
		if (err)
			return err;
	}

	/* reflect the change in all state variables */

	switch (new_state) {
	case IEEE80211_STA_NONE:
		if (sta->sta_state == IEEE80211_STA_AUTH)
			clear_bit(WLAN_STA_AUTH, &sta->_flags);
		break;
	case IEEE80211_STA_AUTH:
		if (sta->sta_state == IEEE80211_STA_NONE) {
			set_bit(WLAN_STA_AUTH, &sta->_flags);
		} else if (sta->sta_state == IEEE80211_STA_ASSOC) {
			clear_bit(WLAN_STA_ASSOC, &sta->_flags);
			ieee80211_recalc_min_chandef(sta->sdata);
			if (!sta->sta.support_p2p_ps)
				ieee80211_recalc_p2p_go_ps_allowed(sta->sdata);
		}
		break;
	case IEEE80211_STA_ASSOC:
		if (sta->sta_state == IEEE80211_STA_AUTH) {
			set_bit(WLAN_STA_ASSOC, &sta->_flags);
			sta->assoc_at = ktime_get_boottime_ns();
			ieee80211_recalc_min_chandef(sta->sdata);
			if (!sta->sta.support_p2p_ps)
				ieee80211_recalc_p2p_go_ps_allowed(sta->sdata);
		} else if (sta->sta_state == IEEE80211_STA_AUTHORIZED) {
			ieee80211_vif_dec_num_mcast(sta->sdata);
			clear_bit(WLAN_STA_AUTHORIZED, &sta->_flags);
			ieee80211_clear_fast_xmit(sta);
			ieee80211_clear_fast_rx(sta);
		}
		break;
	case IEEE80211_STA_AUTHORIZED:
		if (sta->sta_state == IEEE80211_STA_ASSOC) {
			ieee80211_vif_inc_num_mcast(sta->sdata);
			set_bit(WLAN_STA_AUTHORIZED, &sta->_flags);
			ieee80211_check_fast_xmit(sta);
			ieee80211_check_fast_rx(sta);
		}
		if (sta->sdata->vif.type == NL80211_IFTYPE_AP_VLAN ||
		    sta->sdata->vif.type == NL80211_IFTYPE_AP)
			cfg80211_send_layer2_update(sta->sdata->dev,
						    sta->sta.addr);
		break;
	default:
		break;
	}

	sta->sta_state = new_state;

	return 0;
}

u8 sta_info_tx_streams(struct sta_info *sta)
{
	struct ieee80211_sta_ht_cap *ht_cap = &sta->sta.ht_cap;
	u8 rx_streams;

	if (!sta->sta.ht_cap.ht_supported)
		return 1;

	if (sta->sta.vht_cap.vht_supported) {
		int i;
		u16 tx_mcs_map =
			le16_to_cpu(sta->sta.vht_cap.vht_mcs.tx_mcs_map);

		for (i = 7; i >= 0; i--)
			if ((tx_mcs_map & (0x3 << (i * 2))) !=
			    IEEE80211_VHT_MCS_NOT_SUPPORTED)
				return i + 1;
	}

	if (ht_cap->mcs.rx_mask[3])
		rx_streams = 4;
	else if (ht_cap->mcs.rx_mask[2])
		rx_streams = 3;
	else if (ht_cap->mcs.rx_mask[1])
		rx_streams = 2;
	else
		rx_streams = 1;

	if (!(ht_cap->mcs.tx_params & IEEE80211_HT_MCS_TX_RX_DIFF))
		return rx_streams;

	return ((ht_cap->mcs.tx_params & IEEE80211_HT_MCS_TX_MAX_STREAMS_MASK)
			>> IEEE80211_HT_MCS_TX_MAX_STREAMS_SHIFT) + 1;
}

static struct ieee80211_sta_rx_stats *
sta_get_last_rx_stats(struct sta_info *sta)
{
	struct ieee80211_sta_rx_stats *stats = &sta->rx_stats;
	struct ieee80211_local *local = sta->local;
	int cpu;

	if (!ieee80211_hw_check(&local->hw, USES_RSS))
		return stats;

	for_each_possible_cpu(cpu) {
		struct ieee80211_sta_rx_stats *cpustats;

		cpustats = per_cpu_ptr(sta->pcpu_rx_stats, cpu);

		if (time_after(cpustats->last_rx, stats->last_rx))
			stats = cpustats;
	}

	return stats;
}

static void sta_stats_decode_rate(struct ieee80211_local *local, u32 rate,
				  struct rate_info *rinfo)
{
	rinfo->bw = STA_STATS_GET(BW, rate);

	switch (STA_STATS_GET(TYPE, rate)) {
	case STA_STATS_RATE_TYPE_VHT:
		rinfo->flags = RATE_INFO_FLAGS_VHT_MCS;
		rinfo->mcs = STA_STATS_GET(VHT_MCS, rate);
		rinfo->nss = STA_STATS_GET(VHT_NSS, rate);
		if (STA_STATS_GET(SGI, rate))
			rinfo->flags |= RATE_INFO_FLAGS_SHORT_GI;
		break;
	case STA_STATS_RATE_TYPE_HT:
		rinfo->flags = RATE_INFO_FLAGS_MCS;
		rinfo->mcs = STA_STATS_GET(HT_MCS, rate);
		if (STA_STATS_GET(SGI, rate))
			rinfo->flags |= RATE_INFO_FLAGS_SHORT_GI;
		break;
	case STA_STATS_RATE_TYPE_LEGACY: {
		struct ieee80211_supported_band *sband;
		u16 brate;
		unsigned int shift;
		int band = STA_STATS_GET(LEGACY_BAND, rate);
		int rate_idx = STA_STATS_GET(LEGACY_IDX, rate);

		sband = local->hw.wiphy->bands[band];
		brate = sband->bitrates[rate_idx].bitrate;
		if (rinfo->bw == RATE_INFO_BW_5)
			shift = 2;
		else if (rinfo->bw == RATE_INFO_BW_10)
			shift = 1;
		else
			shift = 0;
		rinfo->legacy = DIV_ROUND_UP(brate, 1 << shift);
		break;
		}
	case STA_STATS_RATE_TYPE_HE:
		rinfo->flags = RATE_INFO_FLAGS_HE_MCS;
		rinfo->mcs = STA_STATS_GET(HE_MCS, rate);
		rinfo->nss = STA_STATS_GET(HE_NSS, rate);
		rinfo->he_gi = STA_STATS_GET(HE_GI, rate);
		rinfo->he_ru_alloc = STA_STATS_GET(HE_RU, rate);
		rinfo->he_dcm = STA_STATS_GET(HE_DCM, rate);
		break;
	}
}

static int sta_set_rate_info_rx(struct sta_info *sta, struct rate_info *rinfo)
{
	u16 rate = READ_ONCE(sta_get_last_rx_stats(sta)->last_rate);

	if (rate == STA_STATS_RATE_INVALID)
		return -EINVAL;

	sta_stats_decode_rate(sta->local, rate, rinfo);
	return 0;
}

static void sta_set_tidstats(struct sta_info *sta,
			     struct cfg80211_tid_stats *tidstats,
			     int tid)
{
	struct ieee80211_local *local = sta->local;

	if (!(tidstats->filled & BIT(NL80211_TID_STATS_RX_MSDU))) {
		unsigned int start;

		do {
			start = u64_stats_fetch_begin(&sta->rx_stats.syncp);
			tidstats->rx_msdu = sta->rx_stats.msdu[tid];
		} while (u64_stats_fetch_retry(&sta->rx_stats.syncp, start));

		tidstats->filled |= BIT(NL80211_TID_STATS_RX_MSDU);
	}

	if (!(tidstats->filled & BIT(NL80211_TID_STATS_TX_MSDU))) {
		tidstats->filled |= BIT(NL80211_TID_STATS_TX_MSDU);
		tidstats->tx_msdu = sta->tx_stats.msdu[tid];
	}

	if (!(tidstats->filled & BIT(NL80211_TID_STATS_TX_MSDU_RETRIES)) &&
	    ieee80211_hw_check(&local->hw, REPORTS_TX_ACK_STATUS)) {
		tidstats->filled |= BIT(NL80211_TID_STATS_TX_MSDU_RETRIES);
		tidstats->tx_msdu_retries = sta->status_stats.msdu_retries[tid];
	}

	if (!(tidstats->filled & BIT(NL80211_TID_STATS_TX_MSDU_FAILED)) &&
	    ieee80211_hw_check(&local->hw, REPORTS_TX_ACK_STATUS)) {
		tidstats->filled |= BIT(NL80211_TID_STATS_TX_MSDU_FAILED);
		tidstats->tx_msdu_failed = sta->status_stats.msdu_failed[tid];
	}

	if (local->ops->wake_tx_queue && tid < IEEE80211_NUM_TIDS) {
		spin_lock_bh(&local->fq.lock);
		rcu_read_lock();

		tidstats->filled |= BIT(NL80211_TID_STATS_TXQ_STATS);
		ieee80211_fill_txq_stats(&tidstats->txq_stats,
					 to_txq_info(sta->sta.txq[tid]));

		rcu_read_unlock();
		spin_unlock_bh(&local->fq.lock);
	}
}

static inline u64 sta_get_stats_bytes(struct ieee80211_sta_rx_stats *rxstats)
{
	unsigned int start;
	u64 value;

	do {
		start = u64_stats_fetch_begin(&rxstats->syncp);
		value = rxstats->bytes;
	} while (u64_stats_fetch_retry(&rxstats->syncp, start));

	return value;
}

void sta_set_sinfo(struct sta_info *sta, struct station_info *sinfo,
		   bool tidstats)
{
	struct ieee80211_sub_if_data *sdata = sta->sdata;
	struct ieee80211_local *local = sdata->local;
	u32 thr = 0;
	int i, ac, cpu;
	struct ieee80211_sta_rx_stats *last_rxstats;

	last_rxstats = sta_get_last_rx_stats(sta);

	sinfo->generation = sdata->local->sta_generation;

	/* do before driver, so beacon filtering drivers have a
	 * chance to e.g. just add the number of filtered beacons
	 * (or just modify the value entirely, of course)
	 */
	if (sdata->vif.type == NL80211_IFTYPE_STATION)
		sinfo->rx_beacon = sdata->u.mgd.count_beacon_signal;

	drv_sta_statistics(local, sdata, &sta->sta, sinfo);

	sinfo->filled |= BIT_ULL(NL80211_STA_INFO_INACTIVE_TIME) |
			 BIT_ULL(NL80211_STA_INFO_STA_FLAGS) |
			 BIT_ULL(NL80211_STA_INFO_BSS_PARAM) |
			 BIT_ULL(NL80211_STA_INFO_CONNECTED_TIME) |
			 BIT_ULL(NL80211_STA_INFO_ASSOC_AT_BOOTTIME) |
			 BIT_ULL(NL80211_STA_INFO_RX_DROP_MISC);

	if (sdata->vif.type == NL80211_IFTYPE_STATION) {
		sinfo->beacon_loss_count = sdata->u.mgd.beacon_loss_count;
		sinfo->filled |= BIT_ULL(NL80211_STA_INFO_BEACON_LOSS);
	}

	sinfo->connected_time = ktime_get_seconds() - sta->last_connected;
	sinfo->assoc_at = sta->assoc_at;
	sinfo->inactive_time =
		jiffies_to_msecs(jiffies - ieee80211_sta_last_active(sta));

	if (!(sinfo->filled & (BIT_ULL(NL80211_STA_INFO_TX_BYTES64) |
			       BIT_ULL(NL80211_STA_INFO_TX_BYTES)))) {
		sinfo->tx_bytes = 0;
		for (ac = 0; ac < IEEE80211_NUM_ACS; ac++)
			sinfo->tx_bytes += sta->tx_stats.bytes[ac];
		sinfo->filled |= BIT_ULL(NL80211_STA_INFO_TX_BYTES64);
	}

	if (!(sinfo->filled & BIT_ULL(NL80211_STA_INFO_TX_PACKETS))) {
		sinfo->tx_packets = 0;
		for (ac = 0; ac < IEEE80211_NUM_ACS; ac++)
			sinfo->tx_packets += sta->tx_stats.packets[ac];
		sinfo->filled |= BIT_ULL(NL80211_STA_INFO_TX_PACKETS);
	}

	if (!(sinfo->filled & (BIT_ULL(NL80211_STA_INFO_RX_BYTES64) |
			       BIT_ULL(NL80211_STA_INFO_RX_BYTES)))) {
		sinfo->rx_bytes += sta_get_stats_bytes(&sta->rx_stats);

		if (sta->pcpu_rx_stats) {
			for_each_possible_cpu(cpu) {
				struct ieee80211_sta_rx_stats *cpurxs;

				cpurxs = per_cpu_ptr(sta->pcpu_rx_stats, cpu);
				sinfo->rx_bytes += sta_get_stats_bytes(cpurxs);
			}
		}

		sinfo->filled |= BIT_ULL(NL80211_STA_INFO_RX_BYTES64);
	}

	if (!(sinfo->filled & BIT_ULL(NL80211_STA_INFO_RX_PACKETS))) {
		sinfo->rx_packets = sta->rx_stats.packets;
		if (sta->pcpu_rx_stats) {
			for_each_possible_cpu(cpu) {
				struct ieee80211_sta_rx_stats *cpurxs;

				cpurxs = per_cpu_ptr(sta->pcpu_rx_stats, cpu);
				sinfo->rx_packets += cpurxs->packets;
			}
		}
		sinfo->filled |= BIT_ULL(NL80211_STA_INFO_RX_PACKETS);
	}

	if (!(sinfo->filled & BIT_ULL(NL80211_STA_INFO_TX_RETRIES))) {
		sinfo->tx_retries = sta->status_stats.retry_count;
		sinfo->filled |= BIT_ULL(NL80211_STA_INFO_TX_RETRIES);
	}

	if (!(sinfo->filled & BIT_ULL(NL80211_STA_INFO_TX_FAILED))) {
		sinfo->tx_failed = sta->status_stats.retry_failed;
		sinfo->filled |= BIT_ULL(NL80211_STA_INFO_TX_FAILED);
	}

	if (!(sinfo->filled & BIT_ULL(NL80211_STA_INFO_RX_DURATION))) {
		for (ac = 0; ac < IEEE80211_NUM_ACS; ac++)
			sinfo->rx_duration += sta->airtime[ac].rx_airtime;
		sinfo->filled |= BIT_ULL(NL80211_STA_INFO_RX_DURATION);
	}

	if (!(sinfo->filled & BIT_ULL(NL80211_STA_INFO_TX_DURATION))) {
		for (ac = 0; ac < IEEE80211_NUM_ACS; ac++)
			sinfo->tx_duration += sta->airtime[ac].tx_airtime;
		sinfo->filled |= BIT_ULL(NL80211_STA_INFO_TX_DURATION);
	}

	if (!(sinfo->filled & BIT_ULL(NL80211_STA_INFO_AIRTIME_WEIGHT))) {
		sinfo->airtime_weight = sta->airtime_weight;
		sinfo->filled |= BIT_ULL(NL80211_STA_INFO_AIRTIME_WEIGHT);
	}

	sinfo->rx_dropped_misc = sta->rx_stats.dropped;
	if (sta->pcpu_rx_stats) {
		for_each_possible_cpu(cpu) {
			struct ieee80211_sta_rx_stats *cpurxs;

			cpurxs = per_cpu_ptr(sta->pcpu_rx_stats, cpu);
			sinfo->rx_dropped_misc += cpurxs->dropped;
		}
	}

	if (sdata->vif.type == NL80211_IFTYPE_STATION &&
	    !(sdata->vif.driver_flags & IEEE80211_VIF_BEACON_FILTER)) {
		sinfo->filled |= BIT_ULL(NL80211_STA_INFO_BEACON_RX) |
				 BIT_ULL(NL80211_STA_INFO_BEACON_SIGNAL_AVG);
		sinfo->rx_beacon_signal_avg = ieee80211_ave_rssi(&sdata->vif);
	}

	if (ieee80211_hw_check(&sta->local->hw, SIGNAL_DBM) ||
	    ieee80211_hw_check(&sta->local->hw, SIGNAL_UNSPEC)) {
		if (!(sinfo->filled & BIT_ULL(NL80211_STA_INFO_SIGNAL))) {
			sinfo->signal = (s8)last_rxstats->last_signal;
			sinfo->filled |= BIT_ULL(NL80211_STA_INFO_SIGNAL);
		}

		if (!sta->pcpu_rx_stats &&
		    !(sinfo->filled & BIT_ULL(NL80211_STA_INFO_SIGNAL_AVG))) {
			sinfo->signal_avg =
				-ewma_signal_read(&sta->rx_stats_avg.signal);
			sinfo->filled |= BIT_ULL(NL80211_STA_INFO_SIGNAL_AVG);
		}
	}

	/* for the average - if pcpu_rx_stats isn't set - rxstats must point to
	 * the sta->rx_stats struct, so the check here is fine with and without
	 * pcpu statistics
	 */
	if (last_rxstats->chains &&
	    !(sinfo->filled & (BIT_ULL(NL80211_STA_INFO_CHAIN_SIGNAL) |
			       BIT_ULL(NL80211_STA_INFO_CHAIN_SIGNAL_AVG)))) {
		sinfo->filled |= BIT_ULL(NL80211_STA_INFO_CHAIN_SIGNAL);
		if (!sta->pcpu_rx_stats)
			sinfo->filled |= BIT_ULL(NL80211_STA_INFO_CHAIN_SIGNAL_AVG);

		sinfo->chains = last_rxstats->chains;

		for (i = 0; i < ARRAY_SIZE(sinfo->chain_signal); i++) {
			sinfo->chain_signal[i] =
				last_rxstats->chain_signal_last[i];
			sinfo->chain_signal_avg[i] =
				-ewma_signal_read(&sta->rx_stats_avg.chain_signal[i]);
		}
	}

	if (!(sinfo->filled & BIT_ULL(NL80211_STA_INFO_TX_BITRATE))) {
		sta_set_rate_info_tx(sta, &sta->tx_stats.last_rate,
				     &sinfo->txrate);
		sinfo->filled |= BIT_ULL(NL80211_STA_INFO_TX_BITRATE);
	}

	if (!(sinfo->filled & BIT_ULL(NL80211_STA_INFO_RX_BITRATE))) {
		if (sta_set_rate_info_rx(sta, &sinfo->rxrate) == 0)
			sinfo->filled |= BIT_ULL(NL80211_STA_INFO_RX_BITRATE);
	}

	if (tidstats && !cfg80211_sinfo_alloc_tid_stats(sinfo, GFP_KERNEL)) {
		for (i = 0; i < IEEE80211_NUM_TIDS + 1; i++)
			sta_set_tidstats(sta, &sinfo->pertid[i], i);
	}

	if (ieee80211_vif_is_mesh(&sdata->vif)) {
#ifdef CONFIG_MAC80211_MESH
		sinfo->filled |= BIT_ULL(NL80211_STA_INFO_LLID) |
				 BIT_ULL(NL80211_STA_INFO_PLID) |
				 BIT_ULL(NL80211_STA_INFO_PLINK_STATE) |
				 BIT_ULL(NL80211_STA_INFO_LOCAL_PM) |
				 BIT_ULL(NL80211_STA_INFO_PEER_PM) |
				 BIT_ULL(NL80211_STA_INFO_NONPEER_PM) |
				 BIT_ULL(NL80211_STA_INFO_CONNECTED_TO_GATE);

		sinfo->llid = sta->mesh->llid;
		sinfo->plid = sta->mesh->plid;
		sinfo->plink_state = sta->mesh->plink_state;
		if (test_sta_flag(sta, WLAN_STA_TOFFSET_KNOWN)) {
			sinfo->filled |= BIT_ULL(NL80211_STA_INFO_T_OFFSET);
			sinfo->t_offset = sta->mesh->t_offset;
		}
		sinfo->local_pm = sta->mesh->local_pm;
		sinfo->peer_pm = sta->mesh->peer_pm;
		sinfo->nonpeer_pm = sta->mesh->nonpeer_pm;
		sinfo->connected_to_gate = sta->mesh->connected_to_gate;
#endif
	}

	sinfo->bss_param.flags = 0;
	if (sdata->vif.bss_conf.use_cts_prot)
		sinfo->bss_param.flags |= BSS_PARAM_FLAGS_CTS_PROT;
	if (sdata->vif.bss_conf.use_short_preamble)
		sinfo->bss_param.flags |= BSS_PARAM_FLAGS_SHORT_PREAMBLE;
	if (sdata->vif.bss_conf.use_short_slot)
		sinfo->bss_param.flags |= BSS_PARAM_FLAGS_SHORT_SLOT_TIME;
	sinfo->bss_param.dtim_period = sdata->vif.bss_conf.dtim_period;
	sinfo->bss_param.beacon_interval = sdata->vif.bss_conf.beacon_int;

	sinfo->sta_flags.set = 0;
	sinfo->sta_flags.mask = BIT(NL80211_STA_FLAG_AUTHORIZED) |
				BIT(NL80211_STA_FLAG_SHORT_PREAMBLE) |
				BIT(NL80211_STA_FLAG_WME) |
				BIT(NL80211_STA_FLAG_MFP) |
				BIT(NL80211_STA_FLAG_AUTHENTICATED) |
				BIT(NL80211_STA_FLAG_ASSOCIATED) |
				BIT(NL80211_STA_FLAG_TDLS_PEER);
	if (test_sta_flag(sta, WLAN_STA_AUTHORIZED))
		sinfo->sta_flags.set |= BIT(NL80211_STA_FLAG_AUTHORIZED);
	if (test_sta_flag(sta, WLAN_STA_SHORT_PREAMBLE))
		sinfo->sta_flags.set |= BIT(NL80211_STA_FLAG_SHORT_PREAMBLE);
	if (sta->sta.wme)
		sinfo->sta_flags.set |= BIT(NL80211_STA_FLAG_WME);
	if (test_sta_flag(sta, WLAN_STA_MFP))
		sinfo->sta_flags.set |= BIT(NL80211_STA_FLAG_MFP);
	if (test_sta_flag(sta, WLAN_STA_AUTH))
		sinfo->sta_flags.set |= BIT(NL80211_STA_FLAG_AUTHENTICATED);
	if (test_sta_flag(sta, WLAN_STA_ASSOC))
		sinfo->sta_flags.set |= BIT(NL80211_STA_FLAG_ASSOCIATED);
	if (test_sta_flag(sta, WLAN_STA_TDLS_PEER))
		sinfo->sta_flags.set |= BIT(NL80211_STA_FLAG_TDLS_PEER);

	thr = sta_get_expected_throughput(sta);

	if (thr != 0) {
		sinfo->filled |= BIT_ULL(NL80211_STA_INFO_EXPECTED_THROUGHPUT);
		sinfo->expected_throughput = thr;
	}

	if (!(sinfo->filled & BIT_ULL(NL80211_STA_INFO_ACK_SIGNAL)) &&
	    sta->status_stats.ack_signal_filled) {
		sinfo->ack_signal = sta->status_stats.last_ack_signal;
		sinfo->filled |= BIT_ULL(NL80211_STA_INFO_ACK_SIGNAL);
	}

	if (!(sinfo->filled & BIT_ULL(NL80211_STA_INFO_ACK_SIGNAL_AVG)) &&
	    sta->status_stats.ack_signal_filled) {
		sinfo->avg_ack_signal =
			-(s8)ewma_avg_signal_read(
				&sta->status_stats.avg_ack_signal);
		sinfo->filled |=
			BIT_ULL(NL80211_STA_INFO_ACK_SIGNAL_AVG);
	}

	if (ieee80211_vif_is_mesh(&sdata->vif)) {
		sinfo->filled |= BIT_ULL(NL80211_STA_INFO_AIRTIME_LINK_METRIC);
		sinfo->airtime_link_metric =
			airtime_link_metric_get(local, sta);
	}
}

u32 sta_get_expected_throughput(struct sta_info *sta)
{
	struct ieee80211_sub_if_data *sdata = sta->sdata;
	struct ieee80211_local *local = sdata->local;
	struct rate_control_ref *ref = NULL;
	u32 thr = 0;

	if (test_sta_flag(sta, WLAN_STA_RATE_CONTROL))
		ref = local->rate_ctrl;

	/* check if the driver has a SW RC implementation */
	if (ref && ref->ops->get_expected_throughput)
		thr = ref->ops->get_expected_throughput(sta->rate_ctrl_priv);
	else
		thr = drv_get_expected_throughput(local, sta);

	return thr;
}

unsigned long ieee80211_sta_last_active(struct sta_info *sta)
{
	struct ieee80211_sta_rx_stats *stats = sta_get_last_rx_stats(sta);

	if (!sta->status_stats.last_ack ||
	    time_after(stats->last_rx, sta->status_stats.last_ack))
		return stats->last_rx;
	return sta->status_stats.last_ack;
}

static void sta_update_codel_params(struct sta_info *sta, u32 thr)
{
	if (!sta->sdata->local->ops->wake_tx_queue)
		return;

	if (thr && thr < STA_SLOW_THRESHOLD * sta->local->num_sta) {
		sta->cparams.target = MS2TIME(50);
		sta->cparams.interval = MS2TIME(300);
		sta->cparams.ecn = false;
	} else {
		sta->cparams.target = MS2TIME(20);
		sta->cparams.interval = MS2TIME(100);
		sta->cparams.ecn = true;
	}
}

void ieee80211_sta_set_expected_throughput(struct ieee80211_sta *pubsta,
					   u32 thr)
{
	struct sta_info *sta = container_of(pubsta, struct sta_info, sta);

	sta_update_codel_params(sta, thr);
}<|MERGE_RESOLUTION|>--- conflicted
+++ resolved
@@ -1916,12 +1916,9 @@
 {
 	int tx_pending;
 
-<<<<<<< HEAD
-=======
 	if (!wiphy_ext_feature_isset(local->hw.wiphy, NL80211_EXT_FEATURE_AQL))
 		return;
 
->>>>>>> a7196caf
 	if (!tx_completed) {
 		if (sta)
 			atomic_add(tx_airtime,
