/*
 * Copyright (c) 2006 Dave Airlie <airlied@linux.ie>
 * Copyright © 2006-2008,2010 Intel Corporation
 *   Jesse Barnes <jesse.barnes@intel.com>
 *
 * Permission is hereby granted, free of charge, to any person obtaining a
 * copy of this software and associated documentation files (the "Software"),
 * to deal in the Software without restriction, including without limitation
 * the rights to use, copy, modify, merge, publish, distribute, sublicense,
 * and/or sell copies of the Software, and to permit persons to whom the
 * Software is furnished to do so, subject to the following conditions:
 *
 * The above copyright notice and this permission notice (including the next
 * paragraph) shall be included in all copies or substantial portions of the
 * Software.
 *
 * THE SOFTWARE IS PROVIDED "AS IS", WITHOUT WARRANTY OF ANY KIND, EXPRESS OR
 * IMPLIED, INCLUDING BUT NOT LIMITED TO THE WARRANTIES OF MERCHANTABILITY,
 * FITNESS FOR A PARTICULAR PURPOSE AND NONINFRINGEMENT.  IN NO EVENT SHALL
 * THE AUTHORS OR COPYRIGHT HOLDERS BE LIABLE FOR ANY CLAIM, DAMAGES OR OTHER
 * LIABILITY, WHETHER IN AN ACTION OF CONTRACT, TORT OR OTHERWISE, ARISING
 * FROM, OUT OF OR IN CONNECTION WITH THE SOFTWARE OR THE USE OR OTHER
 * DEALINGS IN THE SOFTWARE.
 *
 * Authors:
 *	Eric Anholt <eric@anholt.net>
 *	Chris Wilson <chris@chris-wilson.co.uk>
 */

#include <linux/export.h>
#include <linux/i2c-algo-bit.h>
#include <linux/i2c.h>

#include <drm/display/drm_hdcp_helper.h>

#include "i915_drv.h"
#include "intel_de.h"
#include "intel_display_types.h"
#include "intel_gmbus.h"
#include "intel_gmbus_regs.h"

struct intel_gmbus {
	struct i2c_adapter adapter;
#define GMBUS_FORCE_BIT_RETRY (1U << 31)
	u32 force_bit;
	u32 reg0;
	i915_reg_t gpio_reg;
	struct i2c_algo_bit_data bit_algo;
	struct drm_i915_private *i915;
};

struct gmbus_pin {
	const char *name;
	enum i915_gpio gpio;
};

/* Map gmbus pin pairs to names and registers. */
static const struct gmbus_pin gmbus_pins[] = {
	[GMBUS_PIN_SSC] = { "ssc", GPIOB },
	[GMBUS_PIN_VGADDC] = { "vga", GPIOA },
	[GMBUS_PIN_PANEL] = { "panel", GPIOC },
	[GMBUS_PIN_DPC] = { "dpc", GPIOD },
	[GMBUS_PIN_DPB] = { "dpb", GPIOE },
	[GMBUS_PIN_DPD] = { "dpd", GPIOF },
};

static const struct gmbus_pin gmbus_pins_bdw[] = {
	[GMBUS_PIN_VGADDC] = { "vga", GPIOA },
	[GMBUS_PIN_DPC] = { "dpc", GPIOD },
	[GMBUS_PIN_DPB] = { "dpb", GPIOE },
	[GMBUS_PIN_DPD] = { "dpd", GPIOF },
};

static const struct gmbus_pin gmbus_pins_skl[] = {
	[GMBUS_PIN_DPC] = { "dpc", GPIOD },
	[GMBUS_PIN_DPB] = { "dpb", GPIOE },
	[GMBUS_PIN_DPD] = { "dpd", GPIOF },
};

static const struct gmbus_pin gmbus_pins_bxt[] = {
	[GMBUS_PIN_1_BXT] = { "dpb", GPIOB },
	[GMBUS_PIN_2_BXT] = { "dpc", GPIOC },
	[GMBUS_PIN_3_BXT] = { "misc", GPIOD },
};

static const struct gmbus_pin gmbus_pins_cnp[] = {
	[GMBUS_PIN_1_BXT] = { "dpb", GPIOB },
	[GMBUS_PIN_2_BXT] = { "dpc", GPIOC },
	[GMBUS_PIN_3_BXT] = { "misc", GPIOD },
	[GMBUS_PIN_4_CNP] = { "dpd", GPIOE },
};

static const struct gmbus_pin gmbus_pins_icp[] = {
	[GMBUS_PIN_1_BXT] = { "dpa", GPIOB },
	[GMBUS_PIN_2_BXT] = { "dpb", GPIOC },
	[GMBUS_PIN_3_BXT] = { "dpc", GPIOD },
	[GMBUS_PIN_9_TC1_ICP] = { "tc1", GPIOJ },
	[GMBUS_PIN_10_TC2_ICP] = { "tc2", GPIOK },
	[GMBUS_PIN_11_TC3_ICP] = { "tc3", GPIOL },
	[GMBUS_PIN_12_TC4_ICP] = { "tc4", GPIOM },
	[GMBUS_PIN_13_TC5_TGP] = { "tc5", GPION },
	[GMBUS_PIN_14_TC6_TGP] = { "tc6", GPIOO },
};

static const struct gmbus_pin gmbus_pins_dg1[] = {
	[GMBUS_PIN_1_BXT] = { "dpa", GPIOB },
	[GMBUS_PIN_2_BXT] = { "dpb", GPIOC },
	[GMBUS_PIN_3_BXT] = { "dpc", GPIOD },
	[GMBUS_PIN_4_CNP] = { "dpd", GPIOE },
};

static const struct gmbus_pin gmbus_pins_dg2[] = {
	[GMBUS_PIN_1_BXT] = { "dpa", GPIOB },
	[GMBUS_PIN_2_BXT] = { "dpb", GPIOC },
	[GMBUS_PIN_3_BXT] = { "dpc", GPIOD },
	[GMBUS_PIN_4_CNP] = { "dpd", GPIOE },
	[GMBUS_PIN_9_TC1_ICP] = { "tc1", GPIOJ },
};

static const struct gmbus_pin gmbus_pins_mtp[] = {
	[GMBUS_PIN_1_BXT] = { "dpa", GPIOB },
	[GMBUS_PIN_2_BXT] = { "dpb", GPIOC },
	[GMBUS_PIN_3_BXT] = { "dpc", GPIOD },
	[GMBUS_PIN_4_CNP] = { "dpd", GPIOE },
	[GMBUS_PIN_5_MTP] = { "dpe", GPIOF },
	[GMBUS_PIN_9_TC1_ICP] = { "tc1", GPIOJ },
	[GMBUS_PIN_10_TC2_ICP] = { "tc2", GPIOK },
	[GMBUS_PIN_11_TC3_ICP] = { "tc3", GPIOL },
	[GMBUS_PIN_12_TC4_ICP] = { "tc4", GPIOM },
};

static const struct gmbus_pin *get_gmbus_pin(struct drm_i915_private *i915,
					     unsigned int pin)
{
	const struct gmbus_pin *pins;
	size_t size;

	if (INTEL_PCH_TYPE(i915) >= PCH_DG2) {
		pins = gmbus_pins_dg2;
		size = ARRAY_SIZE(gmbus_pins_dg2);
	} else if (INTEL_PCH_TYPE(i915) >= PCH_DG1) {
		pins = gmbus_pins_dg1;
		size = ARRAY_SIZE(gmbus_pins_dg1);
	} else if (INTEL_PCH_TYPE(i915) >= PCH_MTP) {
		pins = gmbus_pins_mtp;
		size = ARRAY_SIZE(gmbus_pins_mtp);
	} else if (INTEL_PCH_TYPE(i915) >= PCH_ICP) {
		pins = gmbus_pins_icp;
		size = ARRAY_SIZE(gmbus_pins_icp);
	} else if (HAS_PCH_CNP(i915)) {
		pins = gmbus_pins_cnp;
		size = ARRAY_SIZE(gmbus_pins_cnp);
	} else if (IS_GEMINILAKE(i915) || IS_BROXTON(i915)) {
		pins = gmbus_pins_bxt;
		size = ARRAY_SIZE(gmbus_pins_bxt);
	} else if (DISPLAY_VER(i915) == 9) {
		pins = gmbus_pins_skl;
		size = ARRAY_SIZE(gmbus_pins_skl);
	} else if (IS_BROADWELL(i915)) {
		pins = gmbus_pins_bdw;
		size = ARRAY_SIZE(gmbus_pins_bdw);
	} else {
		pins = gmbus_pins;
		size = ARRAY_SIZE(gmbus_pins);
	}

	if (pin >= size || !pins[pin].name)
		return NULL;

	return &pins[pin];
}

bool intel_gmbus_is_valid_pin(struct drm_i915_private *i915, unsigned int pin)
{
	return get_gmbus_pin(i915, pin);
}

/* Intel GPIO access functions */

#define I2C_RISEFALL_TIME 10

static inline struct intel_gmbus *
to_intel_gmbus(struct i2c_adapter *i2c)
{
	return container_of(i2c, struct intel_gmbus, adapter);
}

void
intel_gmbus_reset(struct drm_i915_private *i915)
{
	intel_de_write(i915, GMBUS0(i915), 0);
	intel_de_write(i915, GMBUS4(i915), 0);
}

static void pnv_gmbus_clock_gating(struct drm_i915_private *i915,
				   bool enable)
{
	u32 val;

	/* When using bit bashing for I2C, this bit needs to be set to 1 */
	val = intel_de_read(i915, DSPCLK_GATE_D(i915));
	if (!enable)
		val |= PNV_GMBUSUNIT_CLOCK_GATE_DISABLE;
	else
		val &= ~PNV_GMBUSUNIT_CLOCK_GATE_DISABLE;
	intel_de_write(i915, DSPCLK_GATE_D(i915), val);
}

static void pch_gmbus_clock_gating(struct drm_i915_private *i915,
				   bool enable)
{
	u32 val;

	val = intel_de_read(i915, SOUTH_DSPCLK_GATE_D);
	if (!enable)
		val |= PCH_GMBUSUNIT_CLOCK_GATE_DISABLE;
	else
		val &= ~PCH_GMBUSUNIT_CLOCK_GATE_DISABLE;
	intel_de_write(i915, SOUTH_DSPCLK_GATE_D, val);
}

static void bxt_gmbus_clock_gating(struct drm_i915_private *i915,
				   bool enable)
{
	u32 val;

	val = intel_de_read(i915, GEN9_CLKGATE_DIS_4);
	if (!enable)
		val |= BXT_GMBUS_GATING_DIS;
	else
		val &= ~BXT_GMBUS_GATING_DIS;
	intel_de_write(i915, GEN9_CLKGATE_DIS_4, val);
}

static u32 get_reserved(struct intel_gmbus *bus)
{
	struct drm_i915_private *i915 = bus->i915;
	struct intel_uncore *uncore = &i915->uncore;
	u32 reserved = 0;

	/* On most chips, these bits must be preserved in software. */
	if (!IS_I830(i915) && !IS_I845G(i915))
		reserved = intel_uncore_read_notrace(uncore, bus->gpio_reg) &
			   (GPIO_DATA_PULLUP_DISABLE |
			    GPIO_CLOCK_PULLUP_DISABLE);

	return reserved;
}

static int get_clock(void *data)
{
	struct intel_gmbus *bus = data;
	struct intel_uncore *uncore = &bus->i915->uncore;
	u32 reserved = get_reserved(bus);

	intel_uncore_write_notrace(uncore,
				   bus->gpio_reg,
				   reserved | GPIO_CLOCK_DIR_MASK);
	intel_uncore_write_notrace(uncore, bus->gpio_reg, reserved);

	return (intel_uncore_read_notrace(uncore, bus->gpio_reg) &
		GPIO_CLOCK_VAL_IN) != 0;
}

static int get_data(void *data)
{
	struct intel_gmbus *bus = data;
	struct intel_uncore *uncore = &bus->i915->uncore;
	u32 reserved = get_reserved(bus);

	intel_uncore_write_notrace(uncore,
				   bus->gpio_reg,
				   reserved | GPIO_DATA_DIR_MASK);
	intel_uncore_write_notrace(uncore, bus->gpio_reg, reserved);

	return (intel_uncore_read_notrace(uncore, bus->gpio_reg) &
		GPIO_DATA_VAL_IN) != 0;
}

static void set_clock(void *data, int state_high)
{
	struct intel_gmbus *bus = data;
	struct intel_uncore *uncore = &bus->i915->uncore;
	u32 reserved = get_reserved(bus);
	u32 clock_bits;

	if (state_high)
		clock_bits = GPIO_CLOCK_DIR_IN | GPIO_CLOCK_DIR_MASK;
	else
		clock_bits = GPIO_CLOCK_DIR_OUT | GPIO_CLOCK_DIR_MASK |
			     GPIO_CLOCK_VAL_MASK;

	intel_uncore_write_notrace(uncore,
				   bus->gpio_reg,
				   reserved | clock_bits);
	intel_uncore_posting_read(uncore, bus->gpio_reg);
}

static void set_data(void *data, int state_high)
{
	struct intel_gmbus *bus = data;
	struct intel_uncore *uncore = &bus->i915->uncore;
	u32 reserved = get_reserved(bus);
	u32 data_bits;

	if (state_high)
		data_bits = GPIO_DATA_DIR_IN | GPIO_DATA_DIR_MASK;
	else
		data_bits = GPIO_DATA_DIR_OUT | GPIO_DATA_DIR_MASK |
			GPIO_DATA_VAL_MASK;

	intel_uncore_write_notrace(uncore, bus->gpio_reg, reserved | data_bits);
	intel_uncore_posting_read(uncore, bus->gpio_reg);
}

static int
intel_gpio_pre_xfer(struct i2c_adapter *adapter)
{
	struct intel_gmbus *bus = to_intel_gmbus(adapter);
	struct drm_i915_private *i915 = bus->i915;

	intel_gmbus_reset(i915);

	if (IS_PINEVIEW(i915))
		pnv_gmbus_clock_gating(i915, false);

	set_data(bus, 1);
	set_clock(bus, 1);
	udelay(I2C_RISEFALL_TIME);
	return 0;
}

static void
intel_gpio_post_xfer(struct i2c_adapter *adapter)
{
	struct intel_gmbus *bus = to_intel_gmbus(adapter);
	struct drm_i915_private *i915 = bus->i915;

	set_data(bus, 1);
	set_clock(bus, 1);

	if (IS_PINEVIEW(i915))
		pnv_gmbus_clock_gating(i915, true);
}

static void
intel_gpio_setup(struct intel_gmbus *bus, i915_reg_t gpio_reg)
{
	struct i2c_algo_bit_data *algo;

	algo = &bus->bit_algo;

	bus->gpio_reg = gpio_reg;
	bus->adapter.algo_data = algo;
	algo->setsda = set_data;
	algo->setscl = set_clock;
	algo->getsda = get_data;
	algo->getscl = get_clock;
	algo->pre_xfer = intel_gpio_pre_xfer;
	algo->post_xfer = intel_gpio_post_xfer;
	algo->udelay = I2C_RISEFALL_TIME;
	algo->timeout = usecs_to_jiffies(2200);
	algo->data = bus;
}

static bool has_gmbus_irq(struct drm_i915_private *i915)
{
	/*
	 * encoder->shutdown() may want to use GMBUS
	 * after irqs have already been disabled.
	 */
	return HAS_GMBUS_IRQ(i915) && intel_irqs_enabled(i915);
}

static int gmbus_wait(struct drm_i915_private *i915, u32 status, u32 irq_en)
{
	DEFINE_WAIT(wait);
	u32 gmbus2;
	int ret;

	/* Important: The hw handles only the first bit, so set only one! Since
	 * we also need to check for NAKs besides the hw ready/idle signal, we
	 * need to wake up periodically and check that ourselves.
	 */
	if (!has_gmbus_irq(i915))
		irq_en = 0;

<<<<<<< HEAD
	add_wait_queue(&dev_priv->display.gmbus.wait_queue, &wait);
	intel_de_write_fw(dev_priv, GMBUS4, irq_en);
=======
	add_wait_queue(&i915->display.gmbus.wait_queue, &wait);
	intel_de_write_fw(i915, GMBUS4(i915), irq_en);
>>>>>>> 21f0b7da

	status |= GMBUS_SATOER;
	ret = wait_for_us((gmbus2 = intel_de_read_fw(i915, GMBUS2(i915))) & status,
			  2);
	if (ret)
		ret = wait_for((gmbus2 = intel_de_read_fw(i915, GMBUS2(i915))) & status,
			       50);

<<<<<<< HEAD
	intel_de_write_fw(dev_priv, GMBUS4, 0);
	remove_wait_queue(&dev_priv->display.gmbus.wait_queue, &wait);
=======
	intel_de_write_fw(i915, GMBUS4(i915), 0);
	remove_wait_queue(&i915->display.gmbus.wait_queue, &wait);
>>>>>>> 21f0b7da

	if (gmbus2 & GMBUS_SATOER)
		return -ENXIO;

	return ret;
}

static int
gmbus_wait_idle(struct drm_i915_private *i915)
{
	DEFINE_WAIT(wait);
	u32 irq_enable;
	int ret;

	/* Important: The hw handles only the first bit, so set only one! */
	irq_enable = 0;
	if (has_gmbus_irq(i915))
		irq_enable = GMBUS_IDLE_EN;

<<<<<<< HEAD
	add_wait_queue(&dev_priv->display.gmbus.wait_queue, &wait);
	intel_de_write_fw(dev_priv, GMBUS4, irq_enable);
=======
	add_wait_queue(&i915->display.gmbus.wait_queue, &wait);
	intel_de_write_fw(i915, GMBUS4(i915), irq_enable);
>>>>>>> 21f0b7da

	ret = intel_wait_for_register_fw(&i915->uncore,
					 GMBUS2(i915), GMBUS_ACTIVE, 0,
					 10);

<<<<<<< HEAD
	intel_de_write_fw(dev_priv, GMBUS4, 0);
	remove_wait_queue(&dev_priv->display.gmbus.wait_queue, &wait);
=======
	intel_de_write_fw(i915, GMBUS4(i915), 0);
	remove_wait_queue(&i915->display.gmbus.wait_queue, &wait);
>>>>>>> 21f0b7da

	return ret;
}

static unsigned int gmbus_max_xfer_size(struct drm_i915_private *i915)
{
	return DISPLAY_VER(i915) >= 9 ? GEN9_GMBUS_BYTE_COUNT_MAX :
	       GMBUS_BYTE_COUNT_MAX;
}

static int
gmbus_xfer_read_chunk(struct drm_i915_private *i915,
		      unsigned short addr, u8 *buf, unsigned int len,
		      u32 gmbus0_reg, u32 gmbus1_index)
{
	unsigned int size = len;
	bool burst_read = len > gmbus_max_xfer_size(i915);
	bool extra_byte_added = false;

	if (burst_read) {
		/*
		 * As per HW Spec, for 512Bytes need to read extra Byte and
		 * Ignore the extra byte read.
		 */
		if (len == 512) {
			extra_byte_added = true;
			len++;
		}
		size = len % 256 + 256;
		intel_de_write_fw(i915, GMBUS0(i915),
				  gmbus0_reg | GMBUS_BYTE_CNT_OVERRIDE);
	}

	intel_de_write_fw(i915, GMBUS1(i915),
			  gmbus1_index | GMBUS_CYCLE_WAIT | (size << GMBUS_BYTE_COUNT_SHIFT) | (addr << GMBUS_SLAVE_ADDR_SHIFT) | GMBUS_SLAVE_READ | GMBUS_SW_RDY);
	while (len) {
		int ret;
		u32 val, loop = 0;

		ret = gmbus_wait(i915, GMBUS_HW_RDY, GMBUS_HW_RDY_EN);
		if (ret)
			return ret;

		val = intel_de_read_fw(i915, GMBUS3(i915));
		do {
			if (extra_byte_added && len == 1)
				break;

			*buf++ = val & 0xff;
			val >>= 8;
		} while (--len && ++loop < 4);

		if (burst_read && len == size - 4)
			/* Reset the override bit */
			intel_de_write_fw(i915, GMBUS0(i915), gmbus0_reg);
	}

	return 0;
}

/*
 * HW spec says that 512Bytes in Burst read need special treatment.
 * But it doesn't talk about other multiple of 256Bytes. And couldn't locate
 * an I2C slave, which supports such a lengthy burst read too for experiments.
 *
 * So until things get clarified on HW support, to avoid the burst read length
 * in fold of 256Bytes except 512, max burst read length is fixed at 767Bytes.
 */
#define INTEL_GMBUS_BURST_READ_MAX_LEN		767U

static int
gmbus_xfer_read(struct drm_i915_private *i915, struct i2c_msg *msg,
		u32 gmbus0_reg, u32 gmbus1_index)
{
	u8 *buf = msg->buf;
	unsigned int rx_size = msg->len;
	unsigned int len;
	int ret;

	do {
		if (HAS_GMBUS_BURST_READ(i915))
			len = min(rx_size, INTEL_GMBUS_BURST_READ_MAX_LEN);
		else
			len = min(rx_size, gmbus_max_xfer_size(i915));

		ret = gmbus_xfer_read_chunk(i915, msg->addr, buf, len,
					    gmbus0_reg, gmbus1_index);
		if (ret)
			return ret;

		rx_size -= len;
		buf += len;
	} while (rx_size != 0);

	return 0;
}

static int
gmbus_xfer_write_chunk(struct drm_i915_private *i915,
		       unsigned short addr, u8 *buf, unsigned int len,
		       u32 gmbus1_index)
{
	unsigned int chunk_size = len;
	u32 val, loop;

	val = loop = 0;
	while (len && loop < 4) {
		val |= *buf++ << (8 * loop++);
		len -= 1;
	}

	intel_de_write_fw(i915, GMBUS3(i915), val);
	intel_de_write_fw(i915, GMBUS1(i915),
			  gmbus1_index | GMBUS_CYCLE_WAIT | (chunk_size << GMBUS_BYTE_COUNT_SHIFT) | (addr << GMBUS_SLAVE_ADDR_SHIFT) | GMBUS_SLAVE_WRITE | GMBUS_SW_RDY);
	while (len) {
		int ret;

		val = loop = 0;
		do {
			val |= *buf++ << (8 * loop);
		} while (--len && ++loop < 4);

		intel_de_write_fw(i915, GMBUS3(i915), val);

		ret = gmbus_wait(i915, GMBUS_HW_RDY, GMBUS_HW_RDY_EN);
		if (ret)
			return ret;
	}

	return 0;
}

static int
gmbus_xfer_write(struct drm_i915_private *i915, struct i2c_msg *msg,
		 u32 gmbus1_index)
{
	u8 *buf = msg->buf;
	unsigned int tx_size = msg->len;
	unsigned int len;
	int ret;

	do {
		len = min(tx_size, gmbus_max_xfer_size(i915));

		ret = gmbus_xfer_write_chunk(i915, msg->addr, buf, len,
					     gmbus1_index);
		if (ret)
			return ret;

		buf += len;
		tx_size -= len;
	} while (tx_size != 0);

	return 0;
}

/*
 * The gmbus controller can combine a 1 or 2 byte write with another read/write
 * that immediately follows it by using an "INDEX" cycle.
 */
static bool
gmbus_is_index_xfer(struct i2c_msg *msgs, int i, int num)
{
	return (i + 1 < num &&
		msgs[i].addr == msgs[i + 1].addr &&
		!(msgs[i].flags & I2C_M_RD) &&
		(msgs[i].len == 1 || msgs[i].len == 2) &&
		msgs[i + 1].len > 0);
}

static int
gmbus_index_xfer(struct drm_i915_private *i915, struct i2c_msg *msgs,
		 u32 gmbus0_reg)
{
	u32 gmbus1_index = 0;
	u32 gmbus5 = 0;
	int ret;

	if (msgs[0].len == 2)
		gmbus5 = GMBUS_2BYTE_INDEX_EN |
			 msgs[0].buf[1] | (msgs[0].buf[0] << 8);
	if (msgs[0].len == 1)
		gmbus1_index = GMBUS_CYCLE_INDEX |
			       (msgs[0].buf[0] << GMBUS_SLAVE_INDEX_SHIFT);

	/* GMBUS5 holds 16-bit index */
	if (gmbus5)
		intel_de_write_fw(i915, GMBUS5(i915), gmbus5);

	if (msgs[1].flags & I2C_M_RD)
		ret = gmbus_xfer_read(i915, &msgs[1], gmbus0_reg,
				      gmbus1_index);
	else
		ret = gmbus_xfer_write(i915, &msgs[1], gmbus1_index);

	/* Clear GMBUS5 after each index transfer */
	if (gmbus5)
		intel_de_write_fw(i915, GMBUS5(i915), 0);

	return ret;
}

static int
do_gmbus_xfer(struct i2c_adapter *adapter, struct i2c_msg *msgs, int num,
	      u32 gmbus0_source)
{
	struct intel_gmbus *bus = to_intel_gmbus(adapter);
	struct drm_i915_private *i915 = bus->i915;
	int i = 0, inc, try = 0;
	int ret = 0;

	/* Display WA #0868: skl,bxt,kbl,cfl,glk */
	if (IS_GEMINILAKE(i915) || IS_BROXTON(i915))
		bxt_gmbus_clock_gating(i915, false);
	else if (HAS_PCH_SPT(i915) || HAS_PCH_CNP(i915))
		pch_gmbus_clock_gating(i915, false);

retry:
	intel_de_write_fw(i915, GMBUS0(i915), gmbus0_source | bus->reg0);

	for (; i < num; i += inc) {
		inc = 1;
		if (gmbus_is_index_xfer(msgs, i, num)) {
			ret = gmbus_index_xfer(i915, &msgs[i],
					       gmbus0_source | bus->reg0);
			inc = 2; /* an index transmission is two msgs */
		} else if (msgs[i].flags & I2C_M_RD) {
			ret = gmbus_xfer_read(i915, &msgs[i],
					      gmbus0_source | bus->reg0, 0);
		} else {
			ret = gmbus_xfer_write(i915, &msgs[i], 0);
		}

		if (!ret)
			ret = gmbus_wait(i915,
					 GMBUS_HW_WAIT_PHASE, GMBUS_HW_WAIT_EN);
		if (ret == -ETIMEDOUT)
			goto timeout;
		else if (ret)
			goto clear_err;
	}

	/* Generate a STOP condition on the bus. Note that gmbus can't generata
	 * a STOP on the very first cycle. To simplify the code we
	 * unconditionally generate the STOP condition with an additional gmbus
	 * cycle. */
	intel_de_write_fw(i915, GMBUS1(i915), GMBUS_CYCLE_STOP | GMBUS_SW_RDY);

	/* Mark the GMBUS interface as disabled after waiting for idle.
	 * We will re-enable it at the start of the next xfer,
	 * till then let it sleep.
	 */
	if (gmbus_wait_idle(i915)) {
		drm_dbg_kms(&i915->drm,
			    "GMBUS [%s] timed out waiting for idle\n",
			    adapter->name);
		ret = -ETIMEDOUT;
	}
	intel_de_write_fw(i915, GMBUS0(i915), 0);
	ret = ret ?: i;
	goto out;

clear_err:
	/*
	 * Wait for bus to IDLE before clearing NAK.
	 * If we clear the NAK while bus is still active, then it will stay
	 * active and the next transaction may fail.
	 *
	 * If no ACK is received during the address phase of a transaction, the
	 * adapter must report -ENXIO. It is not clear what to return if no ACK
	 * is received at other times. But we have to be careful to not return
	 * spurious -ENXIO because that will prevent i2c and drm edid functions
	 * from retrying. So return -ENXIO only when gmbus properly quiescents -
	 * timing out seems to happen when there _is_ a ddc chip present, but
	 * it's slow responding and only answers on the 2nd retry.
	 */
	ret = -ENXIO;
	if (gmbus_wait_idle(i915)) {
		drm_dbg_kms(&i915->drm,
			    "GMBUS [%s] timed out after NAK\n",
			    adapter->name);
		ret = -ETIMEDOUT;
	}

	/* Toggle the Software Clear Interrupt bit. This has the effect
	 * of resetting the GMBUS controller and so clearing the
	 * BUS_ERROR raised by the slave's NAK.
	 */
	intel_de_write_fw(i915, GMBUS1(i915), GMBUS_SW_CLR_INT);
	intel_de_write_fw(i915, GMBUS1(i915), 0);
	intel_de_write_fw(i915, GMBUS0(i915), 0);

	drm_dbg_kms(&i915->drm, "GMBUS [%s] NAK for addr: %04x %c(%d)\n",
		    adapter->name, msgs[i].addr,
		    (msgs[i].flags & I2C_M_RD) ? 'r' : 'w', msgs[i].len);

	/*
	 * Passive adapters sometimes NAK the first probe. Retry the first
	 * message once on -ENXIO for GMBUS transfers; the bit banging algorithm
	 * has retries internally. See also the retry loop in
	 * drm_do_probe_ddc_edid, which bails out on the first -ENXIO.
	 */
	if (ret == -ENXIO && i == 0 && try++ == 0) {
		drm_dbg_kms(&i915->drm,
			    "GMBUS [%s] NAK on first message, retry\n",
			    adapter->name);
		goto retry;
	}

	goto out;

timeout:
	drm_dbg_kms(&i915->drm,
		    "GMBUS [%s] timed out, falling back to bit banging on pin %d\n",
		    bus->adapter.name, bus->reg0 & 0xff);
	intel_de_write_fw(i915, GMBUS0(i915), 0);

	/*
	 * Hardware may not support GMBUS over these pins? Try GPIO bitbanging
	 * instead. Use EAGAIN to have i2c core retry.
	 */
	ret = -EAGAIN;

out:
	/* Display WA #0868: skl,bxt,kbl,cfl,glk */
	if (IS_GEMINILAKE(i915) || IS_BROXTON(i915))
		bxt_gmbus_clock_gating(i915, true);
	else if (HAS_PCH_SPT(i915) || HAS_PCH_CNP(i915))
		pch_gmbus_clock_gating(i915, true);

	return ret;
}

static int
gmbus_xfer(struct i2c_adapter *adapter, struct i2c_msg *msgs, int num)
{
	struct intel_gmbus *bus = to_intel_gmbus(adapter);
	struct drm_i915_private *i915 = bus->i915;
	intel_wakeref_t wakeref;
	int ret;

	wakeref = intel_display_power_get(i915, POWER_DOMAIN_GMBUS);

	if (bus->force_bit) {
		ret = i2c_bit_algo.master_xfer(adapter, msgs, num);
		if (ret < 0)
			bus->force_bit &= ~GMBUS_FORCE_BIT_RETRY;
	} else {
		ret = do_gmbus_xfer(adapter, msgs, num, 0);
		if (ret == -EAGAIN)
			bus->force_bit |= GMBUS_FORCE_BIT_RETRY;
	}

	intel_display_power_put(i915, POWER_DOMAIN_GMBUS, wakeref);

	return ret;
}

int intel_gmbus_output_aksv(struct i2c_adapter *adapter)
{
	struct intel_gmbus *bus = to_intel_gmbus(adapter);
	struct drm_i915_private *i915 = bus->i915;
	u8 cmd = DRM_HDCP_DDC_AKSV;
	u8 buf[DRM_HDCP_KSV_LEN] = { 0 };
	struct i2c_msg msgs[] = {
		{
			.addr = DRM_HDCP_DDC_ADDR,
			.flags = 0,
			.len = sizeof(cmd),
			.buf = &cmd,
		},
		{
			.addr = DRM_HDCP_DDC_ADDR,
			.flags = 0,
			.len = sizeof(buf),
			.buf = buf,
		}
	};
	intel_wakeref_t wakeref;
	int ret;

<<<<<<< HEAD
	wakeref = intel_display_power_get(dev_priv, POWER_DOMAIN_GMBUS);
	mutex_lock(&dev_priv->display.gmbus.mutex);
=======
	wakeref = intel_display_power_get(i915, POWER_DOMAIN_GMBUS);
	mutex_lock(&i915->display.gmbus.mutex);
>>>>>>> 21f0b7da

	/*
	 * In order to output Aksv to the receiver, use an indexed write to
	 * pass the i2c command, and tell GMBUS to use the HW-provided value
	 * instead of sourcing GMBUS3 for the data.
	 */
	ret = do_gmbus_xfer(adapter, msgs, ARRAY_SIZE(msgs), GMBUS_AKSV_SELECT);

<<<<<<< HEAD
	mutex_unlock(&dev_priv->display.gmbus.mutex);
	intel_display_power_put(dev_priv, POWER_DOMAIN_GMBUS, wakeref);
=======
	mutex_unlock(&i915->display.gmbus.mutex);
	intel_display_power_put(i915, POWER_DOMAIN_GMBUS, wakeref);
>>>>>>> 21f0b7da

	return ret;
}

static u32 gmbus_func(struct i2c_adapter *adapter)
{
	return i2c_bit_algo.functionality(adapter) &
		(I2C_FUNC_I2C | I2C_FUNC_SMBUS_EMUL |
		/* I2C_FUNC_10BIT_ADDR | */
		I2C_FUNC_SMBUS_READ_BLOCK_DATA |
		I2C_FUNC_SMBUS_BLOCK_PROC_CALL);
}

static const struct i2c_algorithm gmbus_algorithm = {
	.master_xfer	= gmbus_xfer,
	.functionality	= gmbus_func
};

static void gmbus_lock_bus(struct i2c_adapter *adapter,
			   unsigned int flags)
{
	struct intel_gmbus *bus = to_intel_gmbus(adapter);
	struct drm_i915_private *i915 = bus->i915;

<<<<<<< HEAD
	mutex_lock(&dev_priv->display.gmbus.mutex);
=======
	mutex_lock(&i915->display.gmbus.mutex);
>>>>>>> 21f0b7da
}

static int gmbus_trylock_bus(struct i2c_adapter *adapter,
			     unsigned int flags)
{
	struct intel_gmbus *bus = to_intel_gmbus(adapter);
	struct drm_i915_private *i915 = bus->i915;

<<<<<<< HEAD
	return mutex_trylock(&dev_priv->display.gmbus.mutex);
=======
	return mutex_trylock(&i915->display.gmbus.mutex);
>>>>>>> 21f0b7da
}

static void gmbus_unlock_bus(struct i2c_adapter *adapter,
			     unsigned int flags)
{
	struct intel_gmbus *bus = to_intel_gmbus(adapter);
	struct drm_i915_private *i915 = bus->i915;

<<<<<<< HEAD
	mutex_unlock(&dev_priv->display.gmbus.mutex);
=======
	mutex_unlock(&i915->display.gmbus.mutex);
>>>>>>> 21f0b7da
}

static const struct i2c_lock_operations gmbus_lock_ops = {
	.lock_bus =    gmbus_lock_bus,
	.trylock_bus = gmbus_trylock_bus,
	.unlock_bus =  gmbus_unlock_bus,
};

/**
 * intel_gmbus_setup - instantiate all Intel i2c GMBuses
 * @i915: i915 device private
 */
int intel_gmbus_setup(struct drm_i915_private *i915)
{
	struct pci_dev *pdev = to_pci_dev(i915->drm.dev);
	unsigned int pin;
	int ret;

<<<<<<< HEAD
	if (IS_VALLEYVIEW(dev_priv) || IS_CHERRYVIEW(dev_priv))
		dev_priv->display.gmbus.mmio_base = VLV_DISPLAY_BASE;
	else if (!HAS_GMCH(dev_priv))
=======
	if (IS_VALLEYVIEW(i915) || IS_CHERRYVIEW(i915))
		i915->display.gmbus.mmio_base = VLV_DISPLAY_BASE;
	else if (!HAS_GMCH(i915))
>>>>>>> 21f0b7da
		/*
		 * Broxton uses the same PCH offsets for South Display Engine,
		 * even though it doesn't have a PCH.
		 */
<<<<<<< HEAD
		dev_priv->display.gmbus.mmio_base = PCH_DISPLAY_BASE;

	mutex_init(&dev_priv->display.gmbus.mutex);
	init_waitqueue_head(&dev_priv->display.gmbus.wait_queue);

	for (pin = 0; pin < ARRAY_SIZE(dev_priv->display.gmbus.bus); pin++) {
=======
		i915->display.gmbus.mmio_base = PCH_DISPLAY_BASE;

	mutex_init(&i915->display.gmbus.mutex);
	init_waitqueue_head(&i915->display.gmbus.wait_queue);

	for (pin = 0; pin < ARRAY_SIZE(i915->display.gmbus.bus); pin++) {
>>>>>>> 21f0b7da
		const struct gmbus_pin *gmbus_pin;
		struct intel_gmbus *bus;

		gmbus_pin = get_gmbus_pin(i915, pin);
		if (!gmbus_pin)
			continue;

		bus = kzalloc(sizeof(*bus), GFP_KERNEL);
		if (!bus) {
			ret = -ENOMEM;
			goto err;
		}

		bus->adapter.owner = THIS_MODULE;
		bus->adapter.class = I2C_CLASS_DDC;
		snprintf(bus->adapter.name,
			 sizeof(bus->adapter.name),
			 "i915 gmbus %s", gmbus_pin->name);

		bus->adapter.dev.parent = &pdev->dev;
		bus->i915 = i915;

		bus->adapter.algo = &gmbus_algorithm;
		bus->adapter.lock_ops = &gmbus_lock_ops;

		/*
		 * We wish to retry with bit banging
		 * after a timed out GMBUS attempt.
		 */
		bus->adapter.retries = 1;

		/* By default use a conservative clock rate */
		bus->reg0 = pin | GMBUS_RATE_100KHZ;

		/* gmbus seems to be broken on i830 */
		if (IS_I830(i915))
			bus->force_bit = 1;

		intel_gpio_setup(bus, GPIO(i915, gmbus_pin->gpio));

		ret = i2c_add_adapter(&bus->adapter);
		if (ret) {
			kfree(bus);
			goto err;
		}

<<<<<<< HEAD
		dev_priv->display.gmbus.bus[pin] = bus;
=======
		i915->display.gmbus.bus[pin] = bus;
>>>>>>> 21f0b7da
	}

	intel_gmbus_reset(i915);

	return 0;

err:
	intel_gmbus_teardown(i915);

	return ret;
}

struct i2c_adapter *intel_gmbus_get_adapter(struct drm_i915_private *i915,
					    unsigned int pin)
{
<<<<<<< HEAD
	if (drm_WARN_ON(&dev_priv->drm, pin >= ARRAY_SIZE(dev_priv->display.gmbus.bus) ||
			!dev_priv->display.gmbus.bus[pin]))
		return NULL;

	return &dev_priv->display.gmbus.bus[pin]->adapter;
=======
	if (drm_WARN_ON(&i915->drm, pin >= ARRAY_SIZE(i915->display.gmbus.bus) ||
			!i915->display.gmbus.bus[pin]))
		return NULL;

	return &i915->display.gmbus.bus[pin]->adapter;
>>>>>>> 21f0b7da
}

void intel_gmbus_force_bit(struct i2c_adapter *adapter, bool force_bit)
{
	struct intel_gmbus *bus = to_intel_gmbus(adapter);
	struct drm_i915_private *i915 = bus->i915;

<<<<<<< HEAD
	mutex_lock(&dev_priv->display.gmbus.mutex);
=======
	mutex_lock(&i915->display.gmbus.mutex);
>>>>>>> 21f0b7da

	bus->force_bit += force_bit ? 1 : -1;
	drm_dbg_kms(&i915->drm,
		    "%sabling bit-banging on %s. force bit now %d\n",
		    force_bit ? "en" : "dis", adapter->name,
		    bus->force_bit);

<<<<<<< HEAD
	mutex_unlock(&dev_priv->display.gmbus.mutex);
=======
	mutex_unlock(&i915->display.gmbus.mutex);
>>>>>>> 21f0b7da
}

bool intel_gmbus_is_forced_bit(struct i2c_adapter *adapter)
{
	struct intel_gmbus *bus = to_intel_gmbus(adapter);

	return bus->force_bit;
}

void intel_gmbus_teardown(struct drm_i915_private *i915)
{
	unsigned int pin;

<<<<<<< HEAD
	for (pin = 0; pin < ARRAY_SIZE(dev_priv->display.gmbus.bus); pin++) {
		struct intel_gmbus *bus;

		bus = dev_priv->display.gmbus.bus[pin];
=======
	for (pin = 0; pin < ARRAY_SIZE(i915->display.gmbus.bus); pin++) {
		struct intel_gmbus *bus;

		bus = i915->display.gmbus.bus[pin];
>>>>>>> 21f0b7da
		if (!bus)
			continue;

		i2c_del_adapter(&bus->adapter);

		kfree(bus);
<<<<<<< HEAD
		dev_priv->display.gmbus.bus[pin] = NULL;
=======
		i915->display.gmbus.bus[pin] = NULL;
>>>>>>> 21f0b7da
	}
}<|MERGE_RESOLUTION|>--- conflicted
+++ resolved
@@ -385,13 +385,8 @@
 	if (!has_gmbus_irq(i915))
 		irq_en = 0;
 
-<<<<<<< HEAD
-	add_wait_queue(&dev_priv->display.gmbus.wait_queue, &wait);
-	intel_de_write_fw(dev_priv, GMBUS4, irq_en);
-=======
 	add_wait_queue(&i915->display.gmbus.wait_queue, &wait);
 	intel_de_write_fw(i915, GMBUS4(i915), irq_en);
->>>>>>> 21f0b7da
 
 	status |= GMBUS_SATOER;
 	ret = wait_for_us((gmbus2 = intel_de_read_fw(i915, GMBUS2(i915))) & status,
@@ -400,13 +395,8 @@
 		ret = wait_for((gmbus2 = intel_de_read_fw(i915, GMBUS2(i915))) & status,
 			       50);
 
-<<<<<<< HEAD
-	intel_de_write_fw(dev_priv, GMBUS4, 0);
-	remove_wait_queue(&dev_priv->display.gmbus.wait_queue, &wait);
-=======
 	intel_de_write_fw(i915, GMBUS4(i915), 0);
 	remove_wait_queue(&i915->display.gmbus.wait_queue, &wait);
->>>>>>> 21f0b7da
 
 	if (gmbus2 & GMBUS_SATOER)
 		return -ENXIO;
@@ -426,25 +416,15 @@
 	if (has_gmbus_irq(i915))
 		irq_enable = GMBUS_IDLE_EN;
 
-<<<<<<< HEAD
-	add_wait_queue(&dev_priv->display.gmbus.wait_queue, &wait);
-	intel_de_write_fw(dev_priv, GMBUS4, irq_enable);
-=======
 	add_wait_queue(&i915->display.gmbus.wait_queue, &wait);
 	intel_de_write_fw(i915, GMBUS4(i915), irq_enable);
->>>>>>> 21f0b7da
 
 	ret = intel_wait_for_register_fw(&i915->uncore,
 					 GMBUS2(i915), GMBUS_ACTIVE, 0,
 					 10);
 
-<<<<<<< HEAD
-	intel_de_write_fw(dev_priv, GMBUS4, 0);
-	remove_wait_queue(&dev_priv->display.gmbus.wait_queue, &wait);
-=======
 	intel_de_write_fw(i915, GMBUS4(i915), 0);
 	remove_wait_queue(&i915->display.gmbus.wait_queue, &wait);
->>>>>>> 21f0b7da
 
 	return ret;
 }
@@ -826,13 +806,8 @@
 	intel_wakeref_t wakeref;
 	int ret;
 
-<<<<<<< HEAD
-	wakeref = intel_display_power_get(dev_priv, POWER_DOMAIN_GMBUS);
-	mutex_lock(&dev_priv->display.gmbus.mutex);
-=======
 	wakeref = intel_display_power_get(i915, POWER_DOMAIN_GMBUS);
 	mutex_lock(&i915->display.gmbus.mutex);
->>>>>>> 21f0b7da
 
 	/*
 	 * In order to output Aksv to the receiver, use an indexed write to
@@ -841,13 +816,8 @@
 	 */
 	ret = do_gmbus_xfer(adapter, msgs, ARRAY_SIZE(msgs), GMBUS_AKSV_SELECT);
 
-<<<<<<< HEAD
-	mutex_unlock(&dev_priv->display.gmbus.mutex);
-	intel_display_power_put(dev_priv, POWER_DOMAIN_GMBUS, wakeref);
-=======
 	mutex_unlock(&i915->display.gmbus.mutex);
 	intel_display_power_put(i915, POWER_DOMAIN_GMBUS, wakeref);
->>>>>>> 21f0b7da
 
 	return ret;
 }
@@ -872,11 +842,7 @@
 	struct intel_gmbus *bus = to_intel_gmbus(adapter);
 	struct drm_i915_private *i915 = bus->i915;
 
-<<<<<<< HEAD
-	mutex_lock(&dev_priv->display.gmbus.mutex);
-=======
 	mutex_lock(&i915->display.gmbus.mutex);
->>>>>>> 21f0b7da
 }
 
 static int gmbus_trylock_bus(struct i2c_adapter *adapter,
@@ -885,11 +851,7 @@
 	struct intel_gmbus *bus = to_intel_gmbus(adapter);
 	struct drm_i915_private *i915 = bus->i915;
 
-<<<<<<< HEAD
-	return mutex_trylock(&dev_priv->display.gmbus.mutex);
-=======
 	return mutex_trylock(&i915->display.gmbus.mutex);
->>>>>>> 21f0b7da
 }
 
 static void gmbus_unlock_bus(struct i2c_adapter *adapter,
@@ -898,11 +860,7 @@
 	struct intel_gmbus *bus = to_intel_gmbus(adapter);
 	struct drm_i915_private *i915 = bus->i915;
 
-<<<<<<< HEAD
-	mutex_unlock(&dev_priv->display.gmbus.mutex);
-=======
 	mutex_unlock(&i915->display.gmbus.mutex);
->>>>>>> 21f0b7da
 }
 
 static const struct i2c_lock_operations gmbus_lock_ops = {
@@ -921,34 +879,19 @@
 	unsigned int pin;
 	int ret;
 
-<<<<<<< HEAD
-	if (IS_VALLEYVIEW(dev_priv) || IS_CHERRYVIEW(dev_priv))
-		dev_priv->display.gmbus.mmio_base = VLV_DISPLAY_BASE;
-	else if (!HAS_GMCH(dev_priv))
-=======
 	if (IS_VALLEYVIEW(i915) || IS_CHERRYVIEW(i915))
 		i915->display.gmbus.mmio_base = VLV_DISPLAY_BASE;
 	else if (!HAS_GMCH(i915))
->>>>>>> 21f0b7da
 		/*
 		 * Broxton uses the same PCH offsets for South Display Engine,
 		 * even though it doesn't have a PCH.
 		 */
-<<<<<<< HEAD
-		dev_priv->display.gmbus.mmio_base = PCH_DISPLAY_BASE;
-
-	mutex_init(&dev_priv->display.gmbus.mutex);
-	init_waitqueue_head(&dev_priv->display.gmbus.wait_queue);
-
-	for (pin = 0; pin < ARRAY_SIZE(dev_priv->display.gmbus.bus); pin++) {
-=======
 		i915->display.gmbus.mmio_base = PCH_DISPLAY_BASE;
 
 	mutex_init(&i915->display.gmbus.mutex);
 	init_waitqueue_head(&i915->display.gmbus.wait_queue);
 
 	for (pin = 0; pin < ARRAY_SIZE(i915->display.gmbus.bus); pin++) {
->>>>>>> 21f0b7da
 		const struct gmbus_pin *gmbus_pin;
 		struct intel_gmbus *bus;
 
@@ -995,11 +938,7 @@
 			goto err;
 		}
 
-<<<<<<< HEAD
-		dev_priv->display.gmbus.bus[pin] = bus;
-=======
 		i915->display.gmbus.bus[pin] = bus;
->>>>>>> 21f0b7da
 	}
 
 	intel_gmbus_reset(i915);
@@ -1015,19 +954,11 @@
 struct i2c_adapter *intel_gmbus_get_adapter(struct drm_i915_private *i915,
 					    unsigned int pin)
 {
-<<<<<<< HEAD
-	if (drm_WARN_ON(&dev_priv->drm, pin >= ARRAY_SIZE(dev_priv->display.gmbus.bus) ||
-			!dev_priv->display.gmbus.bus[pin]))
-		return NULL;
-
-	return &dev_priv->display.gmbus.bus[pin]->adapter;
-=======
 	if (drm_WARN_ON(&i915->drm, pin >= ARRAY_SIZE(i915->display.gmbus.bus) ||
 			!i915->display.gmbus.bus[pin]))
 		return NULL;
 
 	return &i915->display.gmbus.bus[pin]->adapter;
->>>>>>> 21f0b7da
 }
 
 void intel_gmbus_force_bit(struct i2c_adapter *adapter, bool force_bit)
@@ -1035,11 +966,7 @@
 	struct intel_gmbus *bus = to_intel_gmbus(adapter);
 	struct drm_i915_private *i915 = bus->i915;
 
-<<<<<<< HEAD
-	mutex_lock(&dev_priv->display.gmbus.mutex);
-=======
 	mutex_lock(&i915->display.gmbus.mutex);
->>>>>>> 21f0b7da
 
 	bus->force_bit += force_bit ? 1 : -1;
 	drm_dbg_kms(&i915->drm,
@@ -1047,11 +974,7 @@
 		    force_bit ? "en" : "dis", adapter->name,
 		    bus->force_bit);
 
-<<<<<<< HEAD
-	mutex_unlock(&dev_priv->display.gmbus.mutex);
-=======
 	mutex_unlock(&i915->display.gmbus.mutex);
->>>>>>> 21f0b7da
 }
 
 bool intel_gmbus_is_forced_bit(struct i2c_adapter *adapter)
@@ -1065,27 +988,16 @@
 {
 	unsigned int pin;
 
-<<<<<<< HEAD
-	for (pin = 0; pin < ARRAY_SIZE(dev_priv->display.gmbus.bus); pin++) {
-		struct intel_gmbus *bus;
-
-		bus = dev_priv->display.gmbus.bus[pin];
-=======
 	for (pin = 0; pin < ARRAY_SIZE(i915->display.gmbus.bus); pin++) {
 		struct intel_gmbus *bus;
 
 		bus = i915->display.gmbus.bus[pin];
->>>>>>> 21f0b7da
 		if (!bus)
 			continue;
 
 		i2c_del_adapter(&bus->adapter);
 
 		kfree(bus);
-<<<<<<< HEAD
-		dev_priv->display.gmbus.bus[pin] = NULL;
-=======
 		i915->display.gmbus.bus[pin] = NULL;
->>>>>>> 21f0b7da
 	}
 }