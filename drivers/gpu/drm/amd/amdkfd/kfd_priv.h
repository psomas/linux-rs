--- conflicted
+++ resolved
@@ -279,12 +279,9 @@
 
 	/* SRAM ECC flag */
 	atomic_t sram_ecc_flag;
-<<<<<<< HEAD
-=======
 
 	/* Compute Profile ref. count */
 	atomic_t compute_profile;
->>>>>>> 4b972a01
 };
 
 enum kfd_mempool {
