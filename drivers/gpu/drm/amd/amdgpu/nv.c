--- conflicted
+++ resolved
@@ -364,10 +364,7 @@
 
 	switch (adev->asic_type) {
 	case CHIP_SIENNA_CICHLID:
-<<<<<<< HEAD
-=======
 	case CHIP_NAVY_FLOUNDER:
->>>>>>> 976bc5e2
 		return AMD_RESET_METHOD_MODE1;
 	default:
 		if (smu_baco_is_support(smu))
