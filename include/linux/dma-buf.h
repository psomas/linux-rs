--- conflicted
+++ resolved
@@ -334,9 +334,6 @@
  */
 struct dma_buf_attach_ops {
 	/**
-<<<<<<< HEAD
-	 * @move_notify: [optional] notification that the DMA-buf is moving
-=======
 	 * @allow_peer2peer:
 	 *
 	 * If this is set to true the importer must be able to handle peer
@@ -345,8 +342,7 @@
 	bool allow_peer2peer;
 
 	/**
-	 * @move_notify
->>>>>>> 9ca1f474
+	 * @move_notify: [optional] notification that the DMA-buf is moving
 	 *
 	 * If this callback is provided the framework can avoid pinning the
 	 * backing store while mappings exists.
